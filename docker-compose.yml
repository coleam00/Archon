--- conflicted
+++ resolved
@@ -28,15 +28,12 @@
       - ARCHON_MCP_PORT=${ARCHON_MCP_PORT:-8051}
       - ARCHON_AGENTS_PORT=${ARCHON_AGENTS_PORT:-8052}
       - AGENTS_ENABLED=${AGENTS_ENABLED:-false}
-<<<<<<< HEAD
       # Phase 1 parameterization variables
       - HOST=${HOST:-localhost}
+      - ARCHON_HOST=${HOST:-localhost}
       - BIND_IP=${BIND_IP:-127.0.0.1}
       - CORS_ORIGINS=${CORS_ORIGINS:-http://localhost:3737}
       - API_BASE_URL=${API_BASE_URL:-http://localhost:8181}
-=======
-      - ARCHON_HOST=${HOST:-localhost}
->>>>>>> 37994191
     networks:
       - app-network
     volumes:
