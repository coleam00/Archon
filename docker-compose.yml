--- conflicted
+++ resolved
@@ -89,14 +89,10 @@
     networks:
       - app-network
     depends_on:
-<<<<<<< HEAD
       archon-server:
         condition: service_healthy
       archon-agents:
         condition: service_healthy
-=======
-      - archon-server
->>>>>>> bb574598
     extra_hosts:
       - "host.docker.internal:host-gateway"
     healthcheck:
