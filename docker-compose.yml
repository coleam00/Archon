# Docker Compose profiles:
# - Default (no profile): Starts archon-server, archon-mcp, and archon-frontend
# - Agents are opt-in: archon-agents starts only with the "agents" profile
# Usage:
#   docker compose up                        # Starts server, mcp, frontend (agents disabled)
#   docker compose --profile agents up -d    # Also starts archon-agents

services:
  # Server Service (FastAPI + Socket.IO + Crawling)
  archon-server:
    build:
      context: ./python
      dockerfile: Dockerfile.server
      args:
        BUILDKIT_INLINE_CACHE: 1
        ARCHON_SERVER_PORT: ${ARCHON_SERVER_PORT:-8181}
    container_name: archon-server
    ports:
      - "${BIND_IP:-127.0.0.1}:${ARCHON_SERVER_PORT:-8181}:${ARCHON_SERVER_PORT:-8181}"
    environment:
      - SUPABASE_URL=${SUPABASE_URL}
      - SUPABASE_SERVICE_KEY=${SUPABASE_SERVICE_KEY}
      - OPENAI_API_KEY=${OPENAI_API_KEY:-}
      - LOGFIRE_TOKEN=${LOGFIRE_TOKEN:-}
      - SERVICE_DISCOVERY_MODE=docker_compose
      - LOG_LEVEL=${LOG_LEVEL:-INFO}
      - ARCHON_SERVER_PORT=${ARCHON_SERVER_PORT:-8181}
      - ARCHON_MCP_PORT=${ARCHON_MCP_PORT:-8051}
      - ARCHON_AGENTS_PORT=${ARCHON_AGENTS_PORT:-8052}
      - AGENTS_ENABLED=${AGENTS_ENABLED:-false}
      # Phase 1 parameterization variables
      - HOST=${HOST:-localhost}
      - BIND_IP=${BIND_IP:-127.0.0.1}
      - CORS_ORIGINS=${CORS_ORIGINS:-http://localhost:3737}
      - API_BASE_URL=${API_BASE_URL:-http://localhost:8181}
    networks:
      - app-network
    volumes:
      - /var/run/docker.sock:/var/run/docker.sock # Docker socket for MCP container control
      - ./python/src:/app/src # Mount source code for hot reload
      - ./python/tests:/app/tests # Mount tests for UI test execution
    extra_hosts:
      - "host.docker.internal:host-gateway"
    command:
      [
        "python",
        "-m",
        "uvicorn",
        "src.server.main:app",
        "--host",
        "0.0.0.0",
        "--port",
        "${ARCHON_SERVER_PORT:-8181}",
        "--reload",
      ]
    healthcheck:
      test:
        [
          "CMD",
          "sh",
          "-c",
          'python -c "import urllib.request; urllib.request.urlopen(''http://localhost:${ARCHON_SERVER_PORT:-8181}/health'')"',
        ]
      interval: 15s
      timeout: 15s
      retries: 5
      start_period: 240s

  # Lightweight MCP Server Service (HTTP-based)
  archon-mcp:
    build:
      context: ./python
      dockerfile: Dockerfile.mcp
      args:
        BUILDKIT_INLINE_CACHE: 1
        ARCHON_MCP_PORT: ${ARCHON_MCP_PORT:-8051}
    container_name: archon-mcp
    ports:
      - "${BIND_IP:-127.0.0.1}:${ARCHON_MCP_PORT:-8051}:${ARCHON_MCP_PORT:-8051}"
    environment:
      - SUPABASE_URL=${SUPABASE_URL}
      - SUPABASE_SERVICE_KEY=${SUPABASE_SERVICE_KEY}
      - LOGFIRE_TOKEN=${LOGFIRE_TOKEN:-}
      - SERVICE_DISCOVERY_MODE=docker_compose
      - TRANSPORT=sse
      - LOG_LEVEL=${LOG_LEVEL:-INFO}
      # MCP needs to know where to find other services
      - API_SERVICE_URL=http://archon-server:${ARCHON_SERVER_PORT:-8181}
      - AGENTS_ENABLED=${AGENTS_ENABLED:-false}
      - AGENTS_SERVICE_URL=${AGENTS_SERVICE_URL:-http://archon-agents:${ARCHON_AGENTS_PORT:-8052}}
      - ARCHON_MCP_PORT=${ARCHON_MCP_PORT:-8051}
      - ARCHON_SERVER_PORT=${ARCHON_SERVER_PORT:-8181}
      - ARCHON_AGENTS_PORT=${ARCHON_AGENTS_PORT:-8052}
      # Phase 1 parameterization variables
      - HOST=${HOST:-localhost}
      - BIND_IP=${BIND_IP:-127.0.0.1}
      - CORS_ORIGINS=${CORS_ORIGINS:-http://localhost:3737}
      - API_BASE_URL=${API_BASE_URL:-http://localhost:8181}
    networks:
      - app-network
    depends_on:
      archon-server:
        condition: service_healthy
      
    extra_hosts:
      - "host.docker.internal:host-gateway"
    healthcheck:
      test:
        [
          "CMD",
          "sh",
          "-c",
          'python -c "import socket; s=socket.socket(); s.connect((''localhost'', ${ARCHON_MCP_PORT:-8051})); s.close()"',
        ]
      interval: 15s
      timeout: 15s
      retries: 5
      start_period: 300s # Give archon-server time to start (4 min + buffer)

  # AI Agents Service (ML/Reranking)
  archon-agents:
    profiles:
      - agents  # Only starts when explicitly using --profile agents
    build:
      context: ./python
      dockerfile: Dockerfile.agents
      args:
        BUILDKIT_INLINE_CACHE: 1
        ARCHON_AGENTS_PORT: ${ARCHON_AGENTS_PORT:-8052}
    container_name: archon-agents
    ports:
      - "${BIND_IP:-127.0.0.1}:${ARCHON_AGENTS_PORT:-8052}:${ARCHON_AGENTS_PORT:-8052}"
    environment:
      - SUPABASE_URL=${SUPABASE_URL}
      - SUPABASE_SERVICE_KEY=${SUPABASE_SERVICE_KEY}
      - OPENAI_API_KEY=${OPENAI_API_KEY:-}
      - LOGFIRE_TOKEN=${LOGFIRE_TOKEN:-}
      - SERVICE_DISCOVERY_MODE=docker_compose
      - LOG_LEVEL=${LOG_LEVEL:-INFO}
      - ARCHON_AGENTS_PORT=${ARCHON_AGENTS_PORT:-8052}
      - ARCHON_SERVER_PORT=${ARCHON_SERVER_PORT:-8181}
      # Phase 1 parameterization variables
      - HOST=${HOST:-localhost}
      - BIND_IP=${BIND_IP:-127.0.0.1}
      - CORS_ORIGINS=${CORS_ORIGINS:-http://localhost:3737}
      - API_BASE_URL=${API_BASE_URL:-http://localhost:8181}
    networks:
      - app-network
    healthcheck:
      test:
        [
          "CMD",
          "sh",
          "-c",
          'python -c "import urllib.request; urllib.request.urlopen(''http://localhost:${ARCHON_AGENTS_PORT:-8052}/health'')"',
        ]
      interval: 15s
      timeout: 15s
      retries: 5
      start_period: 120s

  # Frontend
  archon-frontend:
    build:
      context: ./archon-ui-main
      target: development
    container_name: archon-ui
    ports:
      - "${BIND_IP:-127.0.0.1}:${ARCHON_UI_PORT:-3737}:3737"
    environment:
      - VITE_API_URL=http://${HOST:-localhost}:${ARCHON_SERVER_PORT:-8181}
      - VITE_ARCHON_SERVER_PORT=${ARCHON_SERVER_PORT:-8181}
      - ARCHON_SERVER_PORT=${ARCHON_SERVER_PORT:-8181}
      - HOST=${HOST:-localhost}
      - PROD=${PROD:-false}
      - VITE_ALLOWED_HOSTS=${VITE_ALLOWED_HOSTS:-}
<<<<<<< HEAD
      # MCP Configuration for local development
      - VITE_MCP_HOST=${VITE_MCP_HOST:-localhost}
      - VITE_MCP_PROTOCOL=${VITE_MCP_PROTOCOL:-http}
      - VITE_MCP_USE_PROXY=${VITE_MCP_USE_PROXY:-false}
      - VITE_MCP_PORT=${VITE_MCP_PORT:-8051}
=======
      - VITE_SHOW_DEVTOOLS=${VITE_SHOW_DEVTOOLS:-false}
>>>>>>> 192c45df
    networks:
      - app-network
    healthcheck:
      test: ["CMD", "curl", "-f", "http://localhost:3737"]
      interval: 15s
      timeout: 15s
      retries: 5
      start_period: 60s
    volumes:
      - ./archon-ui-main/src:/app/src
      - ./archon-ui-main/public:/app/public
    depends_on:
      archon-server:
        condition: service_healthy

networks:
  app-network:
    driver: bridge<|MERGE_RESOLUTION|>--- conflicted
+++ resolved
@@ -174,15 +174,12 @@
       - HOST=${HOST:-localhost}
       - PROD=${PROD:-false}
       - VITE_ALLOWED_HOSTS=${VITE_ALLOWED_HOSTS:-}
-<<<<<<< HEAD
       # MCP Configuration for local development
       - VITE_MCP_HOST=${VITE_MCP_HOST:-localhost}
       - VITE_MCP_PROTOCOL=${VITE_MCP_PROTOCOL:-http}
       - VITE_MCP_USE_PROXY=${VITE_MCP_USE_PROXY:-false}
       - VITE_MCP_PORT=${VITE_MCP_PORT:-8051}
-=======
       - VITE_SHOW_DEVTOOLS=${VITE_SHOW_DEVTOOLS:-false}
->>>>>>> 192c45df
     networks:
       - app-network
     healthcheck:
