# Docker Compose Profiles Strategy:
# - "backend": Starts only backend services (server, mcp, agents) for hybrid development
# - "frontend": Starts only the frontend UI service  
# - "full": Starts all services for complete Docker deployment
# Use --profile flag to control which services start:
#   docker compose --profile backend up    # Backend only for hybrid dev (or docker-compose)
#   docker compose --profile full up       # Everything in Docker (or docker-compose)

services:
  # Server Service (FastAPI + Socket.IO + Crawling)
  archon-server:
    profiles: ["backend", "full"]
    build:
      context: ./python
      dockerfile: Dockerfile.server
      args:
        BUILDKIT_INLINE_CACHE: 1
<<<<<<< HEAD
        ARCHON_SERVER_PORT: 8181
    container_name: Archon-Server
=======
        ARCHON_SERVER_PORT: ${ARCHON_SERVER_PORT:-8181}
    container_name: archon-server
>>>>>>> 86dd1b07
    ports:
      - "${ARCHON_SERVER_PORT:-9282}:8181"
    environment:
      - SUPABASE_URL=http://supabase_kong_Archon:8000
      - SUPABASE_SERVICE_KEY=${SUPABASE_SERVICE_KEY}
      - OPENAI_API_KEY=${OPENAI_API_KEY:-}
      - LOGFIRE_TOKEN=${LOGFIRE_TOKEN:-}
      - SERVICE_DISCOVERY_MODE=docker_compose
      - LOG_LEVEL=${LOG_LEVEL:-INFO}
      - ARCHON_SERVER_PORT=8181
      - ARCHON_MCP_PORT=${ARCHON_MCP_PORT:-8051}
      - ARCHON_AGENTS_PORT=8052
    networks:
      - app-network
    extra_hosts:
      - "host.docker.internal:host-gateway"
    volumes:
<<<<<<< HEAD
      - /var/run/docker.sock:/var/run/docker.sock  # Docker socket for MCP container control
      - ./python/src:/app/src  # Mount source code for hot reload
      - ./python/tests:/app/tests  # Mount tests for UI test execution
    command: ["python", "-m", "uvicorn", "src.server.main:socket_app", "--host", "0.0.0.0", "--port", "8181", "--reload"]
    healthcheck:
      test: ["CMD", "sh", "-c", "python -c \"import urllib.request; urllib.request.urlopen('http://localhost:8181/health')\""]
=======
      - /var/run/docker.sock:/var/run/docker.sock # Docker socket for MCP container control
      - ./python/src:/app/src # Mount source code for hot reload
      - ./python/tests:/app/tests # Mount tests for UI test execution
    extra_hosts:
      - "host.docker.internal:host-gateway"
    command:
      [
        "python",
        "-m",
        "uvicorn",
        "src.server.main:socket_app",
        "--host",
        "0.0.0.0",
        "--port",
        "${ARCHON_SERVER_PORT:-8181}",
        "--reload",
      ]
    healthcheck:
      test:
        [
          "CMD",
          "sh",
          "-c",
          'python -c "import urllib.request; urllib.request.urlopen(''http://localhost:${ARCHON_SERVER_PORT:-8181}/health'')"',
        ]
>>>>>>> 86dd1b07
      interval: 30s
      timeout: 10s
      retries: 3
      start_period: 40s

  # Lightweight MCP Server Service (HTTP-based)
  archon-mcp:
    profiles: ["backend", "full"]
    build:
      context: ./python
      dockerfile: Dockerfile.mcp
      args:
        BUILDKIT_INLINE_CACHE: 1
<<<<<<< HEAD
        ARCHON_MCP_PORT: 8051
    container_name: Archon-MCP
=======
        ARCHON_MCP_PORT: ${ARCHON_MCP_PORT:-8051}
    container_name: archon-mcp
>>>>>>> 86dd1b07
    ports:
      - "${ARCHON_MCP_PORT:-9151}:8051"
    environment:
      - SUPABASE_URL=http://supabase_kong_Archon:8000
      - SUPABASE_SERVICE_KEY=${SUPABASE_SERVICE_KEY}
      - LOGFIRE_TOKEN=${LOGFIRE_TOKEN:-}
      - SERVICE_DISCOVERY_MODE=docker_compose
      - TRANSPORT=sse
      - LOG_LEVEL=${LOG_LEVEL:-INFO}
      # MCP needs to know where to find other services
      - API_SERVICE_URL=http://archon-server:8181
      - AGENTS_SERVICE_URL=http://archon-agents:8052
      - ARCHON_MCP_PORT=8051
      - ARCHON_SERVER_PORT=8181
      - ARCHON_AGENTS_PORT=8052
    networks:
      - app-network
    extra_hosts:
      - "host.docker.internal:host-gateway"
    depends_on:
      - archon-server
      - archon-agents
    extra_hosts:
      - "host.docker.internal:host-gateway"
    healthcheck:
<<<<<<< HEAD
      test: ["CMD", "sh", "-c", "python -c \"import socket; s=socket.socket(); s.connect(('localhost', 8051)); s.close()\""]
=======
      test:
        [
          "CMD",
          "sh",
          "-c",
          'python -c "import socket; s=socket.socket(); s.connect((''localhost'', ${ARCHON_MCP_PORT:-8051})); s.close()"',
        ]
>>>>>>> 86dd1b07
      interval: 30s
      timeout: 10s
      retries: 3
      start_period: 60s # Give dependencies time to start

  # AI Agents Service (ML/Reranking)
  archon-agents:
    profiles: ["backend", "full"]
    build:
      context: ./python
      dockerfile: Dockerfile.agents
      args:
        BUILDKIT_INLINE_CACHE: 1
<<<<<<< HEAD
        ARCHON_AGENTS_PORT: 8052
    container_name: Archon-Agents
=======
        ARCHON_AGENTS_PORT: ${ARCHON_AGENTS_PORT:-8052}
    container_name: archon-agents
>>>>>>> 86dd1b07
    ports:
      - "${ARCHON_AGENTS_PORT:-9152}:8052"
    environment:
      - SUPABASE_URL=http://supabase_kong_Archon:8000
      - SUPABASE_SERVICE_KEY=${SUPABASE_SERVICE_KEY}
      - OPENAI_API_KEY=${OPENAI_API_KEY:-}
      - LOGFIRE_TOKEN=${LOGFIRE_TOKEN:-}
      - SERVICE_DISCOVERY_MODE=docker_compose
      - LOG_LEVEL=${LOG_LEVEL:-INFO}
      - ARCHON_AGENTS_PORT=8052
    networks:
      - app-network
    extra_hosts:
      - "host.docker.internal:host-gateway"
    healthcheck:
<<<<<<< HEAD
      test: ["CMD", "sh", "-c", "python -c \"import urllib.request; urllib.request.urlopen('http://localhost:8052/health')\""]
=======
      test:
        [
          "CMD",
          "sh",
          "-c",
          'python -c "import urllib.request; urllib.request.urlopen(''http://localhost:${ARCHON_AGENTS_PORT:-8052}/health'')"',
        ]
>>>>>>> 86dd1b07
      interval: 30s
      timeout: 10s
      retries: 3
      start_period: 40s

  # Frontend
  archon-frontend:
    profiles: ["frontend", "full"]
    build: ./archon-ui-main
    container_name: archon-ui
    ports:
<<<<<<< HEAD
      - "${ARCHON_UI_PORT:-4838}:5173"
    environment:
      - VITE_API_URL=http://${HOST:-localhost}:${ARCHON_SERVER_PORT:-9282}
      - ARCHON_SERVER_PORT=8181
=======
      - "${ARCHON_UI_PORT:-3737}:3737"
    environment:
      - VITE_API_URL=http://${HOST:-localhost}:${ARCHON_SERVER_PORT:-8181}
      - VITE_ARCHON_SERVER_PORT=${ARCHON_SERVER_PORT:-8181}
      - ARCHON_SERVER_PORT=${ARCHON_SERVER_PORT:-8181}
>>>>>>> 86dd1b07
      - HOST=${HOST:-localhost}
    networks:
      - app-network
    healthcheck:
      test: ["CMD", "curl", "-f", "http://localhost:3737"]
      interval: 30s
      timeout: 10s
      retries: 3
    volumes:
      - ./archon-ui-main/src:/app/src
      - ./archon-ui-main/public:/app/public
    depends_on:
      - archon-server

networks:
  app-network:
    external: true
    name: supabase_network_Archon<|MERGE_RESOLUTION|>--- conflicted
+++ resolved
@@ -15,13 +15,10 @@
       dockerfile: Dockerfile.server
       args:
         BUILDKIT_INLINE_CACHE: 1
-<<<<<<< HEAD
-        ARCHON_SERVER_PORT: 8181
-    container_name: Archon-Server
-=======
+
         ARCHON_SERVER_PORT: ${ARCHON_SERVER_PORT:-8181}
     container_name: archon-server
->>>>>>> 86dd1b07
+
     ports:
       - "${ARCHON_SERVER_PORT:-9282}:8181"
     environment:
@@ -39,14 +36,7 @@
     extra_hosts:
       - "host.docker.internal:host-gateway"
     volumes:
-<<<<<<< HEAD
-      - /var/run/docker.sock:/var/run/docker.sock  # Docker socket for MCP container control
-      - ./python/src:/app/src  # Mount source code for hot reload
-      - ./python/tests:/app/tests  # Mount tests for UI test execution
-    command: ["python", "-m", "uvicorn", "src.server.main:socket_app", "--host", "0.0.0.0", "--port", "8181", "--reload"]
-    healthcheck:
-      test: ["CMD", "sh", "-c", "python -c \"import urllib.request; urllib.request.urlopen('http://localhost:8181/health')\""]
-=======
+
       - /var/run/docker.sock:/var/run/docker.sock # Docker socket for MCP container control
       - ./python/src:/app/src # Mount source code for hot reload
       - ./python/tests:/app/tests # Mount tests for UI test execution
@@ -54,25 +44,13 @@
       - "host.docker.internal:host-gateway"
     command:
       [
-        "python",
-        "-m",
-        "uvicorn",
-        "src.server.main:socket_app",
-        "--host",
-        "0.0.0.0",
-        "--port",
-        "${ARCHON_SERVER_PORT:-8181}",
-        "--reload",
+        "python", "-m", "uvicorn", "src.server.main:socket_app", "--host",  "0.0.0.0", "--port", "${ARCHON_SERVER_PORT:-8181}", "--reload",
       ]
     healthcheck:
       test:
         [
-          "CMD",
-          "sh",
-          "-c",
-          'python -c "import urllib.request; urllib.request.urlopen(''http://localhost:${ARCHON_SERVER_PORT:-8181}/health'')"',
+          "CMD", "sh", "-c", 'python -c "import urllib.request; urllib.request.urlopen(''http://localhost:${ARCHON_SERVER_PORT:-8181}/health'')"',
         ]
->>>>>>> 86dd1b07
       interval: 30s
       timeout: 10s
       retries: 3
@@ -86,13 +64,9 @@
       dockerfile: Dockerfile.mcp
       args:
         BUILDKIT_INLINE_CACHE: 1
-<<<<<<< HEAD
-        ARCHON_MCP_PORT: 8051
-    container_name: Archon-MCP
-=======
+
         ARCHON_MCP_PORT: ${ARCHON_MCP_PORT:-8051}
     container_name: archon-mcp
->>>>>>> 86dd1b07
     ports:
       - "${ARCHON_MCP_PORT:-9151}:8051"
     environment:
@@ -118,17 +92,10 @@
     extra_hosts:
       - "host.docker.internal:host-gateway"
     healthcheck:
-<<<<<<< HEAD
-      test: ["CMD", "sh", "-c", "python -c \"import socket; s=socket.socket(); s.connect(('localhost', 8051)); s.close()\""]
-=======
       test:
         [
-          "CMD",
-          "sh",
-          "-c",
-          'python -c "import socket; s=socket.socket(); s.connect((''localhost'', ${ARCHON_MCP_PORT:-8051})); s.close()"',
+          "CMD", "sh", "-c",  'python -c "import socket; s=socket.socket(); s.connect((''localhost'', ${ARCHON_MCP_PORT:-8051})); s.close()"',
         ]
->>>>>>> 86dd1b07
       interval: 30s
       timeout: 10s
       retries: 3
@@ -142,13 +109,8 @@
       dockerfile: Dockerfile.agents
       args:
         BUILDKIT_INLINE_CACHE: 1
-<<<<<<< HEAD
-        ARCHON_AGENTS_PORT: 8052
-    container_name: Archon-Agents
-=======
         ARCHON_AGENTS_PORT: ${ARCHON_AGENTS_PORT:-8052}
     container_name: archon-agents
->>>>>>> 86dd1b07
     ports:
       - "${ARCHON_AGENTS_PORT:-9152}:8052"
     environment:
@@ -164,17 +126,9 @@
     extra_hosts:
       - "host.docker.internal:host-gateway"
     healthcheck:
-<<<<<<< HEAD
-      test: ["CMD", "sh", "-c", "python -c \"import urllib.request; urllib.request.urlopen('http://localhost:8052/health')\""]
-=======
       test:
-        [
-          "CMD",
-          "sh",
-          "-c",
-          'python -c "import urllib.request; urllib.request.urlopen(''http://localhost:${ARCHON_AGENTS_PORT:-8052}/health'')"',
+        [ "CMD", "sh", "-c", 'python -c "import urllib.request; urllib.request.urlopen(''http://localhost:${ARCHON_AGENTS_PORT:-8052}/health'')"',
         ]
->>>>>>> 86dd1b07
       interval: 30s
       timeout: 10s
       retries: 3
@@ -186,18 +140,11 @@
     build: ./archon-ui-main
     container_name: archon-ui
     ports:
-<<<<<<< HEAD
-      - "${ARCHON_UI_PORT:-4838}:5173"
-    environment:
-      - VITE_API_URL=http://${HOST:-localhost}:${ARCHON_SERVER_PORT:-9282}
-      - ARCHON_SERVER_PORT=8181
-=======
       - "${ARCHON_UI_PORT:-3737}:3737"
     environment:
       - VITE_API_URL=http://${HOST:-localhost}:${ARCHON_SERVER_PORT:-8181}
       - VITE_ARCHON_SERVER_PORT=${ARCHON_SERVER_PORT:-8181}
       - ARCHON_SERVER_PORT=${ARCHON_SERVER_PORT:-8181}
->>>>>>> 86dd1b07
       - HOST=${HOST:-localhost}
     networks:
       - app-network
@@ -214,5 +161,5 @@
 
 networks:
   app-network:
-    external: true
-    name: supabase_network_Archon+    name: supabase_network_Archon
+    driver: bridge