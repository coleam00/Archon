# Docker Compose profiles:
# - Default (no profile): Starts archon-server, archon-mcp, and archon-frontend
# - Agents are opt-in: archon-agents starts only with the "agents" profile
# Usage:
#   docker compose up                        # Starts server, mcp, frontend (agents disabled)
#   docker compose --profile agents up -d    # Also starts archon-agents

services:
  # Server Service (FastAPI + Socket.IO + Crawling)
  archon-server:
    profiles: ["backend", "full"]
    build:
      context: ./python
      dockerfile: Dockerfile.server
      args:
        BUILDKIT_INLINE_CACHE: 1
        ARCHON_SERVER_PORT: ${ARCHON_SERVER_PORT:-8181}
    container_name: archon-server
    ports:
      - "${ARCHON_SERVER_PORT:-8181}:${ARCHON_SERVER_PORT:-8181}"
    environment:
      - SUPABASE_URL=${SUPABASE_URL}
      - SUPABASE_SERVICE_KEY=${SUPABASE_SERVICE_KEY}
      - OPENAI_API_KEY=${OPENAI_API_KEY:-}
      - LOGFIRE_TOKEN=${LOGFIRE_TOKEN:-}
      - SERVICE_DISCOVERY_MODE=docker_compose
      - LOG_LEVEL=${LOG_LEVEL:-INFO}
      - ARCHON_SERVER_PORT=${ARCHON_SERVER_PORT:-8181}
      - ARCHON_MCP_PORT=${ARCHON_MCP_PORT:-8051}
      - ARCHON_AGENTS_PORT=${ARCHON_AGENTS_PORT:-8052}
      - AGENTS_ENABLED=${AGENTS_ENABLED:-false}
    networks:
      - app-network
    volumes:
      - /var/run/docker.sock:/var/run/docker.sock # Docker socket for MCP container control
      - ./python/src:/app/src # Mount source code for hot reload
      - ./python/tests:/app/tests # Mount tests for UI test execution
    extra_hosts:
      - "host.docker.internal:host-gateway"
    command:
      [
        "python",
        "-m",
        "uvicorn",
        "src.server.main:app",
        "--host",
        "0.0.0.0",
        "--port",
        "${ARCHON_SERVER_PORT:-8181}",
        "--reload",
      ]
    healthcheck:
      test:
        [
          "CMD",
          "sh",
          "-c",
          'python -c "import urllib.request; urllib.request.urlopen(''http://localhost:${ARCHON_SERVER_PORT:-8181}/health'')"',
        ]
      interval: 30s
      timeout: 10s
      retries: 3
      start_period: 40s

  # Lightweight MCP Server Service (HTTP-based)
  archon-mcp:
    profiles: ["backend", "full"]
    build:
      context: ./python
      dockerfile: Dockerfile.mcp
      args:
        BUILDKIT_INLINE_CACHE: 1
        ARCHON_MCP_PORT: ${ARCHON_MCP_PORT:-8051}
    container_name: archon-mcp
    ports:
      - "${ARCHON_MCP_PORT:-8051}:${ARCHON_MCP_PORT:-8051}"
    environment:
      - SUPABASE_URL=${SUPABASE_URL}
      - SUPABASE_SERVICE_KEY=${SUPABASE_SERVICE_KEY}
      - LOGFIRE_TOKEN=${LOGFIRE_TOKEN:-}
      - SERVICE_DISCOVERY_MODE=docker_compose
      - TRANSPORT=sse
      - LOG_LEVEL=${LOG_LEVEL:-INFO}
      # MCP needs to know where to find other services
      - API_SERVICE_URL=http://archon-server:${ARCHON_SERVER_PORT:-8181}
      - AGENTS_ENABLED=${AGENTS_ENABLED:-false}
      - AGENTS_SERVICE_URL=${AGENTS_SERVICE_URL:-http://archon-agents:${ARCHON_AGENTS_PORT:-8052}}
      - ARCHON_MCP_PORT=${ARCHON_MCP_PORT:-8051}
      - ARCHON_SERVER_PORT=${ARCHON_SERVER_PORT:-8181}
      - ARCHON_AGENTS_PORT=${ARCHON_AGENTS_PORT:-8052}
    networks:
      - app-network
    depends_on:
      archon-server:
        condition: service_healthy
      
    extra_hosts:
      - "host.docker.internal:host-gateway"
    healthcheck:
      test:
        [
          "CMD",
          "sh",
          "-c",
          'python -c "import socket; s=socket.socket(); s.connect((''localhost'', ${ARCHON_MCP_PORT:-8051})); s.close()"',
        ]
      interval: 30s
      timeout: 10s
      retries: 3
      start_period: 60s # Give dependencies time to start

  # AI Agents Service (ML/Reranking)
  archon-agents:
<<<<<<< HEAD
    profiles: ["backend", "full"]
=======
    profiles:
      - agents  # Only starts when explicitly using --profile agents
>>>>>>> e74d6134
    build:
      context: ./python
      dockerfile: Dockerfile.agents
      args:
        BUILDKIT_INLINE_CACHE: 1
        ARCHON_AGENTS_PORT: ${ARCHON_AGENTS_PORT:-8052}
    container_name: archon-agents
    ports:
      - "${ARCHON_AGENTS_PORT:-8052}:${ARCHON_AGENTS_PORT:-8052}"
    environment:
      - SUPABASE_URL=${SUPABASE_URL}
      - SUPABASE_SERVICE_KEY=${SUPABASE_SERVICE_KEY}
      - OPENAI_API_KEY=${OPENAI_API_KEY:-}
      - LOGFIRE_TOKEN=${LOGFIRE_TOKEN:-}
      - SERVICE_DISCOVERY_MODE=docker_compose
      - LOG_LEVEL=${LOG_LEVEL:-INFO}
      - ARCHON_AGENTS_PORT=${ARCHON_AGENTS_PORT:-8052}
      - ARCHON_SERVER_PORT=${ARCHON_SERVER_PORT:-8181}
    networks:
      - app-network
    healthcheck:
      test:
        [
          "CMD",
          "sh",
          "-c",
          'python -c "import urllib.request; urllib.request.urlopen(''http://localhost:${ARCHON_AGENTS_PORT:-8052}/health'')"',
        ]
      interval: 30s
      timeout: 10s
      retries: 3
      start_period: 40s

  # Frontend
  archon-frontend:
    profiles: ["frontend", "full"]
    build: ./archon-ui-main
    container_name: archon-ui
    ports:
      - "${ARCHON_UI_PORT:-3737}:3737"
    environment:
      - VITE_API_URL=http://${HOST:-localhost}:${ARCHON_SERVER_PORT:-8181}
      - VITE_ARCHON_SERVER_PORT=${ARCHON_SERVER_PORT:-8181}
      - ARCHON_SERVER_PORT=${ARCHON_SERVER_PORT:-8181}
      - HOST=${HOST:-localhost}
      - PROD=${PROD:-false}
      - VITE_ALLOWED_HOSTS=${VITE_ALLOWED_HOSTS:-}
      - VITE_SHOW_DEVTOOLS=${VITE_SHOW_DEVTOOLS:-false}
    networks:
      - app-network
    healthcheck:
      test: ["CMD", "curl", "-f", "http://localhost:3737"]
      interval: 30s
      timeout: 10s
      retries: 3
    volumes:
      - ./archon-ui-main/src:/app/src
      - ./archon-ui-main/public:/app/public
    depends_on:
      archon-server:
        condition: service_healthy

networks:
  app-network:
    driver: bridge<|MERGE_RESOLUTION|>--- conflicted
+++ resolved
@@ -111,12 +111,10 @@
 
   # AI Agents Service (ML/Reranking)
   archon-agents:
-<<<<<<< HEAD
-    profiles: ["backend", "full"]
-=======
     profiles:
       - agents  # Only starts when explicitly using --profile agents
->>>>>>> e74d6134
+      - backend
+      - full
     build:
       context: ./python
       dockerfile: Dockerfile.agents
