--- conflicted
+++ resolved
@@ -4,7 +4,6 @@
 PRPs/local
 PRPs/completed/
 /logs/
-<<<<<<< HEAD
 .DS_Store
 *.log
 /tmp/
@@ -17,8 +16,7 @@
 
 # local build scripts
 /scripts/
-=======
+
 .zed
 tmp/
-temp/
->>>>>>> 012d2c58
+temp/