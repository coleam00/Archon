from typing import Dict, Any, List, Optional
from openai import AsyncOpenAI
from supabase import Client
import sys
import os
import json # Added for potential JSON parsing if needed

# Add project root to sys.path
sys.path.append(os.path.dirname(os.path.dirname(os.path.abspath(__file__))))

from utils.utils import get_env_var

# Imports for hierarchical retrieval
try:
<<<<<<< HEAD
    # from archon.llms_txt.retrieval.query_processor import QueryProcessor # Handled by EmbeddingManager now
    # from archon.llms_txt.retrieval.ranking import HierarchicalRanker
    # from archon.llms_txt.retrieval.response_builder import ResponseBuilder
    # from archon.llms_txt.retrieval.retrieval_manager import RetrievalManager
    from archon.llms_txt.vector_db.supabase_manager import SupabaseManager
    from archon.llms_txt.vector_db.embedding_manager import EmbeddingManager # Import EmbeddingManager
=======
    from archon.llms_txt.retrieval.query_processor import QueryProcessor
    # from archon.llms_txt.retrieval.ranking import HierarchicalRanker # Not needed for direct search
    # from archon.llms_txt.retrieval.response_builder import ResponseBuilder # Not needed for direct search
    # from archon.llms_txt.retrieval.retrieval_manager import RetrievalManager # Not needed for direct search
    from archon.llms_txt.vector_db.supabase_manager import SupabaseManager
>>>>>>> 812d0e08
    HIERARCHICAL_IMPORTS_AVAILABLE = True
except ImportError as e:
    print(f"Warning: Failed to import hierarchical retrieval components: {e}. Hierarchical retrieval disabled.")
    HIERARCHICAL_IMPORTS_AVAILABLE = False
    # Define dummy classes if imports fail to prevent NameErrors later
<<<<<<< HEAD
    class QueryProcessor: pass # Keep dummy for now if needed elsewhere
    class SupabaseManager: pass
    class EmbeddingManager: pass # Add dummy for EmbeddingManager
=======
    class QueryProcessor: pass
    class SupabaseManager: pass


embedding_model = get_env_var('EMBEDDING_MODEL') or 'text-embedding-3-small'
>>>>>>> 812d0e08

# Remove the old get_embedding function and embedding_model global variable

async def retrieve_relevant_documentation_tool(supabase: Client, embedding_manager: EmbeddingManager, user_query: str) -> str: # Changed embedding_client to embedding_manager
    """
    Retrieve relevant documentation chunks based on the query.
    Conditionally uses either standard RAG from 'site_pages' or hierarchical RAG
    from 'hierarchical_nodes' based on the DOCS_RETRIEVAL_TABLE environment variable.
    """
    docs_retrieval_table = get_env_var('DOCS_RETRIEVAL_TABLE') or 'site_pages'
    match_count = 4 # Keep consistent with original logic

<<<<<<< HEAD
=======
async def retrieve_relevant_documentation_tool(supabase: Client, embedding_client: AsyncOpenAI, user_query: str) -> str:
    """
    Retrieve relevant documentation chunks based on the query.
    Conditionally uses either standard RAG from 'site_pages' or hierarchical RAG
    from 'hierarchical_nodes' based on the DOCS_RETRIEVAL_TABLE environment variable.
    """
    docs_retrieval_table = get_env_var('DOCS_RETRIEVAL_TABLE') or 'site_pages'
    match_count = 4 # Keep consistent with original logic

>>>>>>> 812d0e08
    try:
        if docs_retrieval_table == 'hierarchical_nodes':
            if not HIERARCHICAL_IMPORTS_AVAILABLE:
                 return "Error: Hierarchical retrieval selected, but required components could not be imported."

            print(f"--- Performing Hierarchical Retrieval for: '{user_query}' ---")
            try:
                # 1. Initialize Hierarchical Components
                # SupabaseManager handles its own env loading and client creation
<<<<<<< HEAD
                db_manager = SupabaseManager() # Assumes SupabaseManager uses its own env loader correctly

                # 2. Process Query to get Embedding using EmbeddingManager
                print(f"DEBUG: Generating embedding for query '{user_query}' using {embedding_manager.provider} provider.")
                query_embedding = embedding_manager.generate_embedding(user_query) # Use manager's method
=======
                db_manager = SupabaseManager()
                # QueryProcessor handles its own env loading and embedder creation
                # We need to ensure QueryProcessor uses the *same* embedding client/model
                # Let's reuse the existing get_embedding function for simplicity and consistency
                # query_processor = QueryProcessor(embedding_client=embedding_client) # Pass existing client

                # 2. Process Query to get Embedding
                query_embedding = await get_embedding(user_query, embedding_client)
>>>>>>> 812d0e08

                if not query_embedding or len(query_embedding) < 10: # Basic check
                    return "Error: Failed to generate embedding for hierarchical search."

                # 3. Perform Search using SupabaseManager
                # We bypass RetrievalManager/Ranker/ResponseBuilder to get full content directly
                search_results = db_manager.vector_search(
                    embedding=query_embedding,
                    match_count=match_count
                    # TODO: Add filters if needed, e.g., metadata_filter={'source': 'pydantic_ai_docs'} ?
                    # The llms-txt structure might use different metadata keys. Check later if needed.
                )

                if not search_results:
                    return "No relevant hierarchical documentation found."

                # 4. Format Results (similar to site_pages logic)
                formatted_chunks = []
                for node in search_results:
                    # Extract relevant fields (adjust keys based on actual node structure)
                    title = node.get('title', 'Untitled')
                    content = node.get('content', '')
                    path = node.get('path', '') # Hierarchical path might be useful context
                    similarity = node.get('similarity', 0.0) # Score

                    chunk_text = f"""
# {title} (Path: {path}, Score: {similarity:.4f})

{content}
"""
                    formatted_chunks.append(chunk_text)

                print(f"--- Hierarchical Retrieval Found {len(formatted_chunks)} Chunks ---")
                return "\n\n---\n\n".join(formatted_chunks)

            except Exception as hier_e:
                print(f"Error during hierarchical documentation retrieval: {hier_e}")
                # Optionally log traceback: import traceback; traceback.print_exc()
                return f"Error during hierarchical documentation retrieval: {str(hier_e)}"

        else: # Default to 'site_pages'
            print(f"--- Performing Standard Retrieval ('site_pages') for: '{user_query}' ---")
<<<<<<< HEAD
            # Get the embedding for the query using EmbeddingManager
            print(f"DEBUG: Generating embedding for query '{user_query}' using {embedding_manager.provider} provider.")
            query_embedding = embedding_manager.generate_embedding(user_query) # Use manager's method
=======
            # Get the embedding for the query
            query_embedding = await get_embedding(user_query, embedding_client)
>>>>>>> 812d0e08

            # Query Supabase for relevant documents using the existing RPC
            result = supabase.rpc(
                'match_site_pages',
                {
                    'query_embedding': query_embedding,
                    'match_count': match_count,
                    'filter': {'source': 'pydantic_ai_docs'} # Keep original filter
                }
            ).execute()

            if not result.data:
                return "No relevant standard documentation found."

            # Format the results (original logic)
            formatted_chunks = []
            for doc in result.data:
                chunk_text = f"""
# {doc['title']}

{doc['content']}
"""
                formatted_chunks.append(chunk_text)

            print(f"--- Standard Retrieval Found {len(formatted_chunks)} Chunks ---")
            return "\n\n---\n\n".join(formatted_chunks)

    except Exception as e:
        print(f"Error retrieving documentation (outer scope): {e}")
        # Optionally log traceback: import traceback; traceback.print_exc()
        return f"Error retrieving documentation: {str(e)}"

async def list_documentation_pages_tool(supabase: Client) -> List[str]:
    """
    Function to retrieve a list of all available Pydantic AI documentation pages.
    This is called by the list_documentation_pages tool and also externally
    to fetch documentation pages for the reasoner LLM.
    
    Returns:
        List[str]: List of unique URLs for all documentation pages
    """
    try:
        # Query Supabase for unique URLs where source is pydantic_ai_docs
        result = supabase.from_('site_pages') \
            .select('url') \
            .eq('metadata->>source', 'pydantic_ai_docs') \
            .execute()
        
        if not result.data:
            return []
            
        # Extract unique URLs
        urls = sorted(set(doc['url'] for doc in result.data))
        return urls
        
    except Exception as e:
        print(f"Error retrieving documentation pages: {e}")
        return []

async def get_page_content_tool(supabase: Client, url: str) -> str:
    """
    Retrieve the full content of a specific documentation page by combining all its chunks.
    
    Args:
        ctx: The context including the Supabase client
        url: The URL of the page to retrieve
        
    Returns:
        str: The complete page content with all chunks combined in order
    """
    try:
        # Query Supabase for all chunks of this URL, ordered by chunk_number
        result = supabase.from_('site_pages') \
            .select('title, content, chunk_number') \
            .eq('url', url) \
            .eq('metadata->>source', 'pydantic_ai_docs') \
            .order('chunk_number') \
            .execute()
        
        if not result.data:
            return f"No content found for URL: {url}"
            
        # Format the page with its title and all chunks
        page_title = result.data[0]['title'].split(' - ')[0]  # Get the main title
        formatted_content = [f"# {page_title}\n"]
        
        # Add each chunk's content
        for chunk in result.data:
            formatted_content.append(chunk['content'])
            
        # Join everything together but limit the characters in case the page is massive (there are a coule big ones)
        # This will be improved later so if the page is too big RAG will be performed on the page itself
        return "\n\n".join(formatted_content)[:20000]
        
    except Exception as e:
        print(f"Error retrieving page content: {e}")
        return f"Error retrieving page content: {str(e)}"<|MERGE_RESOLUTION|>--- conflicted
+++ resolved
@@ -12,40 +12,35 @@
 
 # Imports for hierarchical retrieval
 try:
-<<<<<<< HEAD
-    # from archon.llms_txt.retrieval.query_processor import QueryProcessor # Handled by EmbeddingManager now
-    # from archon.llms_txt.retrieval.ranking import HierarchicalRanker
-    # from archon.llms_txt.retrieval.response_builder import ResponseBuilder
-    # from archon.llms_txt.retrieval.retrieval_manager import RetrievalManager
-    from archon.llms_txt.vector_db.supabase_manager import SupabaseManager
-    from archon.llms_txt.vector_db.embedding_manager import EmbeddingManager # Import EmbeddingManager
-=======
     from archon.llms_txt.retrieval.query_processor import QueryProcessor
     # from archon.llms_txt.retrieval.ranking import HierarchicalRanker # Not needed for direct search
     # from archon.llms_txt.retrieval.response_builder import ResponseBuilder # Not needed for direct search
     # from archon.llms_txt.retrieval.retrieval_manager import RetrievalManager # Not needed for direct search
     from archon.llms_txt.vector_db.supabase_manager import SupabaseManager
->>>>>>> 812d0e08
     HIERARCHICAL_IMPORTS_AVAILABLE = True
 except ImportError as e:
     print(f"Warning: Failed to import hierarchical retrieval components: {e}. Hierarchical retrieval disabled.")
     HIERARCHICAL_IMPORTS_AVAILABLE = False
     # Define dummy classes if imports fail to prevent NameErrors later
-<<<<<<< HEAD
-    class QueryProcessor: pass # Keep dummy for now if needed elsewhere
-    class SupabaseManager: pass
-    class EmbeddingManager: pass # Add dummy for EmbeddingManager
-=======
     class QueryProcessor: pass
     class SupabaseManager: pass
 
 
 embedding_model = get_env_var('EMBEDDING_MODEL') or 'text-embedding-3-small'
->>>>>>> 812d0e08
-
-# Remove the old get_embedding function and embedding_model global variable
-
-async def retrieve_relevant_documentation_tool(supabase: Client, embedding_manager: EmbeddingManager, user_query: str) -> str: # Changed embedding_client to embedding_manager
+
+async def get_embedding(text: str, embedding_client: AsyncOpenAI) -> List[float]:
+    """Get embedding vector from OpenAI."""
+    try:
+        response = await embedding_client.embeddings.create(
+            model=embedding_model,
+            input=text
+        )
+        return response.data[0].embedding
+    except Exception as e:
+        print(f"Error getting embedding: {e}")
+        return [0] * 1536  # Return zero vector on error
+
+async def retrieve_relevant_documentation_tool(supabase: Client, embedding_client: AsyncOpenAI, user_query: str) -> str:
     """
     Retrieve relevant documentation chunks based on the query.
     Conditionally uses either standard RAG from 'site_pages' or hierarchical RAG
@@ -54,18 +49,6 @@
     docs_retrieval_table = get_env_var('DOCS_RETRIEVAL_TABLE') or 'site_pages'
     match_count = 4 # Keep consistent with original logic
 
-<<<<<<< HEAD
-=======
-async def retrieve_relevant_documentation_tool(supabase: Client, embedding_client: AsyncOpenAI, user_query: str) -> str:
-    """
-    Retrieve relevant documentation chunks based on the query.
-    Conditionally uses either standard RAG from 'site_pages' or hierarchical RAG
-    from 'hierarchical_nodes' based on the DOCS_RETRIEVAL_TABLE environment variable.
-    """
-    docs_retrieval_table = get_env_var('DOCS_RETRIEVAL_TABLE') or 'site_pages'
-    match_count = 4 # Keep consistent with original logic
-
->>>>>>> 812d0e08
     try:
         if docs_retrieval_table == 'hierarchical_nodes':
             if not HIERARCHICAL_IMPORTS_AVAILABLE:
@@ -75,13 +58,6 @@
             try:
                 # 1. Initialize Hierarchical Components
                 # SupabaseManager handles its own env loading and client creation
-<<<<<<< HEAD
-                db_manager = SupabaseManager() # Assumes SupabaseManager uses its own env loader correctly
-
-                # 2. Process Query to get Embedding using EmbeddingManager
-                print(f"DEBUG: Generating embedding for query '{user_query}' using {embedding_manager.provider} provider.")
-                query_embedding = embedding_manager.generate_embedding(user_query) # Use manager's method
-=======
                 db_manager = SupabaseManager()
                 # QueryProcessor handles its own env loading and embedder creation
                 # We need to ensure QueryProcessor uses the *same* embedding client/model
@@ -90,7 +66,6 @@
 
                 # 2. Process Query to get Embedding
                 query_embedding = await get_embedding(user_query, embedding_client)
->>>>>>> 812d0e08
 
                 if not query_embedding or len(query_embedding) < 10: # Basic check
                     return "Error: Failed to generate embedding for hierarchical search."
@@ -133,14 +108,8 @@
 
         else: # Default to 'site_pages'
             print(f"--- Performing Standard Retrieval ('site_pages') for: '{user_query}' ---")
-<<<<<<< HEAD
-            # Get the embedding for the query using EmbeddingManager
-            print(f"DEBUG: Generating embedding for query '{user_query}' using {embedding_manager.provider} provider.")
-            query_embedding = embedding_manager.generate_embedding(user_query) # Use manager's method
-=======
             # Get the embedding for the query
             query_embedding = await get_embedding(user_query, embedding_client)
->>>>>>> 812d0e08
 
             # Query Supabase for relevant documents using the existing RPC
             result = supabase.rpc(
