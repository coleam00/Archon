# CLAUDE.md

This file provides guidance to Claude Code (claude.ai/code) when working with code in this repository.

## Alpha Development Guidelines

**Local-only deployment** - each user runs their own instance.

### Core Principles

- **No backwards compatibility** - remove deprecated code immediately
- **Detailed errors over graceful failures** - we want to identify and fix issues fast
- **Break things to improve them** - alpha is for rapid iteration

### Error Handling

**Core Principle**: In alpha, we need to intelligently decide when to fail hard and fast to quickly address issues, and when to allow processes to complete in critical services despite failures. Read below carefully and make intelligent decisions on a case-by-case basis.

#### When to Fail Fast and Loud (Let it Crash!)

These errors should stop execution and bubble up immediately:

- **Service startup failures** - If credentials, database, or any service can't initialize, the system should crash with a clear error
- **Missing configuration** - Missing environment variables or invalid settings should stop the system
- **Database connection failures** - Don't hide connection issues, expose them
- **Authentication/authorization failures** - Security errors must be visible and halt the operation
- **Data corruption or validation errors** - Never silently accept bad data, Pydantic should raise
- **Critical dependencies unavailable** - If a required service is down, fail immediately
- **Invalid data that would corrupt state** - Never store zero embeddings, null foreign keys, or malformed JSON

#### When to Complete but Log Detailed Errors

These operations should continue but track and report failures clearly:

- **Batch processing** - When crawling websites or processing documents, complete what you can and report detailed failures for each item
- **Background tasks** - Embedding generation, async jobs should finish the queue but log failures
- **WebSocket events** - Don't crash on a single event failure, log it and continue serving other clients
- **Optional features** - If projects/tasks are disabled, log and skip rather than crash
- **External API calls** - Retry with exponential backoff, then fail with a clear message about what service failed and why

#### Critical Nuance: Never Accept Corrupted Data

When a process should continue despite failures, it must **skip the failed item entirely** rather than storing corrupted data:

**❌ WRONG - Silent Corruption:**

```python
try:
    embedding = create_embedding(text)
except Exception as e:
    embedding = [0.0] * 1536  # NEVER DO THIS - corrupts database
    store_document(doc, embedding)
```

**✅ CORRECT - Skip Failed Items:**

```python
try:
    embedding = create_embedding(text)
    store_document(doc, embedding)  # Only store on success
except Exception as e:
    failed_items.append({'doc': doc, 'error': str(e)})
    logger.error(f"Skipping document {doc.id}: {e}")
    # Continue with next document, don't store anything
```

**✅ CORRECT - Batch Processing with Failure Tracking:**

```python
def process_batch(items):
    results = {'succeeded': [], 'failed': []}

    for item in items:
        try:
            result = process_item(item)
            results['succeeded'].append(result)
        except Exception as e:
            results['failed'].append({
                'item': item,
                'error': str(e),
                'traceback': traceback.format_exc()
            })
            logger.error(f"Failed to process {item.id}: {e}")

    # Always return both successes and failures
    return results
```

#### Error Message Guidelines

- Include context about what was being attempted when the error occurred
- Preserve full stack traces with `exc_info=True` in Python logging
- Use specific exception types, not generic Exception catching
- Include relevant IDs, URLs, or data that helps debug the issue
- Never return None/null to indicate failure - raise an exception with details
- For batch operations, always report both success count and detailed failure list

### Code Quality

- Remove dead code immediately rather than maintaining it - no backward compatibility or legacy functions
- Prioritize functionality over production-ready patterns
- Focus on user experience and feature completeness
- When updating code, don't reference what is changing (avoid keywords like LEGACY, CHANGED, REMOVED), instead focus on comments that document just the functionality of the code

## Architecture Overview

Archon V2 Alpha is a microservices-based knowledge management system with MCP (Model Context Protocol) integration:

- **Frontend (port 3737)**: React + TypeScript + Vite + TailwindCSS
- **Main Server (port 8181)**: FastAPI + Socket.IO for real-time updates
- **MCP Server (port 8051)**: Lightweight HTTP-based MCP protocol server
- **Agents Service (port 8052)**: PydanticAI agents for AI/ML operations
- **Database**: Supabase (PostgreSQL + pgvector for embeddings)

## Development Commands

### Frontend (archon-ui-main/)

```bash
npm run dev              # Start development server on port 3737
npm run build            # Build for production
npm run lint             # Run ESLint
npm run test             # Run Vitest tests
npm run test:coverage    # Run tests with coverage report
```

### Backend (python/)

```bash
# Using uv package manager
uv sync                  # Install/update dependencies
uv run pytest            # Run tests
uv run python -m src.server.main  # Run server locally

# With Docker
docker-compose up --build -d       # Start all services
docker-compose logs -f             # View logs
docker-compose restart              # Restart services
```

### Testing

```bash
# Frontend tests (from archon-ui-main/)
npm run test:coverage:stream       # Run with streaming output
npm run test:ui                    # Run with Vitest UI

# Backend tests (from python/)
uv run pytest tests/test_api_essentials.py -v
uv run pytest tests/test_service_integration.py -v
```

## Key API Endpoints

### Knowledge Base

- `POST /api/knowledge/crawl` - Crawl a website
- `POST /api/knowledge/upload` - Upload documents (PDF, DOCX, MD)
- `GET /api/knowledge/items` - List knowledge items
- `POST /api/knowledge/search` - RAG search

### MCP Integration

- `GET /api/mcp/health` - MCP server status
- `POST /api/mcp/tools/{tool_name}` - Execute MCP tool
- `GET /api/mcp/tools` - List available tools

### Projects & Tasks (when enabled)

- `GET /api/projects` - List projects
- `POST /api/projects` - Create project
- `GET /api/projects/{id}/tasks` - Get project tasks
- `POST /api/projects/{id}/tasks` - Create task

## Socket.IO Events

Real-time updates via Socket.IO on port 8181:

- `crawl_progress` - Website crawling progress
- `project_creation_progress` - Project setup progress
- `task_update` - Task status changes
- `knowledge_update` - Knowledge base changes

## Environment Variables

Required in `.env`:

```bash
SUPABASE_URL=https://your-project.supabase.co
SUPABASE_SERVICE_KEY=your-service-key-here
```

Optional:

```bash
OPENAI_API_KEY=your-openai-key        # Can be set via UI
LOGFIRE_TOKEN=your-logfire-token      # For observability
LOG_LEVEL=INFO                         # DEBUG, INFO, WARNING, ERROR
```

## File Organization

### Frontend Structure

- `src/components/` - Reusable UI components
- `src/pages/` - Main application pages
- `src/services/` - API communication and business logic
- `src/hooks/` - Custom React hooks
- `src/contexts/` - React context providers

### Backend Structure

- `src/server/` - Main FastAPI application
- `src/server/fastapi/` - API route handlers
- `src/server/services/` - Business logic services
- `src/mcp/` - MCP server implementation
- `src/agents/` - PydanticAI agent implementations

## Database Schema

Key tables in Supabase:

- `sources` - Crawled websites and uploaded documents
- `documents` - Processed document chunks with embeddings
- `projects` - Project management (optional feature)
- `tasks` - Task tracking linked to projects
- `code_examples` - Extracted code snippets

## Common Development Tasks

### Add a new API endpoint

1. Create route handler in `python/src/server/fastapi/`
2. Add service logic in `python/src/server/services/`
3. Include router in `python/src/server/main.py`
4. Update frontend service in `archon-ui-main/src/services/`

### Add a new UI component

1. Create component in `archon-ui-main/src/components/`
2. Add to page in `archon-ui-main/src/pages/`
3. Include any new API calls in services
4. Add tests in `archon-ui-main/test/`

### Debug MCP connection issues

1. Check MCP health: `curl http://localhost:8051/health`
2. View MCP logs: `docker-compose logs archon-mcp`
3. Test tool execution via UI MCP page
4. Verify Supabase connection and credentials

## MCP Tools Available

When connected to Cursor/Windsurf:

- `archon:perform_rag_query` - Search knowledge base
- `archon:search_code_examples` - Find code snippets
- `archon:manage_project` - Project operations
- `archon:manage_task` - Task management
- `archon:get_available_sources` - List knowledge sources

## Important Notes

- Projects feature is optional - toggle in Settings UI
- All services communicate via HTTP, not gRPC
- Socket.IO handles all real-time updates
- Frontend uses Vite proxy for API calls in development
- Python backend uses `uv` for dependency management
<<<<<<< HEAD
- Docker Compose handles service orchestration
=======
- Docker Compose handles service orchestration

ADDITIONAL CONTEXT FOR SPECIFICALLY HOW TO USE ARCHON ITSELF:
@CLAUDE-ARCHON.md
>>>>>>> 83bfc492
<|MERGE_RESOLUTION|>--- conflicted
+++ resolved
@@ -266,11 +266,7 @@
 - Socket.IO handles all real-time updates
 - Frontend uses Vite proxy for API calls in development
 - Python backend uses `uv` for dependency management
-<<<<<<< HEAD
 - Docker Compose handles service orchestration
-=======
-- Docker Compose handles service orchestration
 
 ADDITIONAL CONTEXT FOR SPECIFICALLY HOW TO USE ARCHON ITSELF:
-@CLAUDE-ARCHON.md
->>>>>>> 83bfc492
+@CLAUDE-ARCHON.md