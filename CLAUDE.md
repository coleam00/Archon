--- conflicted
+++ resolved
@@ -155,20 +155,10 @@
 
 #### Error Handling Patterns
 
-<<<<<<< HEAD
-```python
-# Use specific exceptions
-class ProjectNotFoundError(Exception): pass
-class ValidationError(Exception): pass
-
-# Rich error responses
-@app.exception_handler(ProjectNotFoundError)
-async def handle_not_found(request, exc):
-    return JSONResponse(
-        status_code=404,
-        content={"detail": str(exc), "type": "not_found"}
-    )
-```
+See implementation examples:
+- Custom exceptions: `python/src/server/exceptions.py`
+- Exception handlers: `python/src/server/main.py` (search for @app.exception_handler)
+- Service error handling: `python/src/server/services/` (various services)
 
 ### Important: Environment vs Database Settings
 
@@ -178,17 +168,6 @@
 - `BIND_IP` - Network binding interface
 
 These are deployment-specific and should never be loaded from the database settings table. The credential service has been updated to exclude these from database loading to prevent override issues in different deployment environments.
-
-## File Organization
-## Polling Architecture
-
-### HTTP Polling (replaced Socket.IO)
-=======
-See implementation examples:
-- Custom exceptions: `python/src/server/exceptions.py`
-- Exception handlers: `python/src/server/main.py` (search for @app.exception_handler)
-- Service error handling: `python/src/server/services/` (various services)
->>>>>>> 37994191
 
 ## ETag Implementation
 
