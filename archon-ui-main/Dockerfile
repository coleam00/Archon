# Simple Vite dev server setup
FROM node:18-alpine

WORKDIR /app

# Install system dependencies needed for some npm packages
RUN apk add --no-cache python3 make g++ git curl

# Copy package files
COPY package*.json ./

# Install dependencies including dev dependencies for testing
RUN npm ci

# Create coverage directory with proper permissions
RUN mkdir -p /app/coverage && chmod 777 /app/coverage

# Copy source code
COPY . .

# Expose the port configured in package.json (3737)
EXPOSE 3737

<<<<<<< HEAD
# Start Vite dev server (already configured with --port 3737 --host in package.json)
CMD ["npm", "run", "dev"] 
=======
# Start Vite dev server with host binding for Docker
CMD ["npm", "run", "dev", "--", "--host", "0.0.0.0"]
>>>>>>> cb4dba14
<|MERGE_RESOLUTION|>--- conflicted
+++ resolved
@@ -21,10 +21,5 @@
 # Expose the port configured in package.json (3737)
 EXPOSE 3737
 
-<<<<<<< HEAD
 # Start Vite dev server (already configured with --port 3737 --host in package.json)
-CMD ["npm", "run", "dev"] 
-=======
-# Start Vite dev server with host binding for Docker
-CMD ["npm", "run", "dev", "--", "--host", "0.0.0.0"]
->>>>>>> cb4dba14
+CMD ["npm", "run", "dev"]