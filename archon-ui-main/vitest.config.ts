/// <reference types="vitest" />
import { defineConfig } from 'vite'
import react from '@vitejs/plugin-react'
import path from 'path'

export default defineConfig({
  plugins: [react()],
  test: {
    globals: true,
    environment: 'jsdom',
    setupFiles: './test/setup.ts',
    include: [
      'test/components.test.tsx',
      'test/pages.test.tsx', 
      'test/user_flows.test.tsx',
<<<<<<< HEAD
=======
      'test/errors.test.tsx',
      'test/services/projectService.test.ts',
      'test/components/project-tasks/DocsTab.integration.test.tsx',
      'test/config/api.test.ts'
>>>>>>> 9911d1ca
    ],
    exclude: ['node_modules', 'dist', '.git', '.cache', 'test.backup', '*.backup/**', 'test-backups'],
    reporters: ['dot', 'json'],
    outputFile: { 
      json: './public/test-results/test-results.json' 
    },
    testTimeout: 10000, // 10 seconds timeout
    hookTimeout: 10000, // 10 seconds for setup/teardown
    coverage: {
      provider: 'v8',
      reporter: [
        'text', 
        'text-summary', 
        'html', 
        'json', 
        'json-summary',
        'lcov'
      ],
      reportsDirectory: './public/test-results/coverage',
      clean: false, // Don't clean the directory as it may be in use
      reportOnFailure: true, // Generate coverage reports even when tests fail
      exclude: [
        'node_modules/',
        'test/',
        '**/*.d.ts',
        '**/*.config.*',
        '**/mockData.ts',
        '**/*.test.{ts,tsx}',
        'src/env.d.ts',
        'coverage/**',
        'dist/**',
        'public/**',
        '**/*.stories.*',
        '**/*.story.*',
      ],
      include: [
        'src/**/*.{ts,tsx}',
      ],
      thresholds: {}
    },
  },
  resolve: {
    alias: {
      '@': path.resolve(__dirname, './src'),
    },
  },
}) <|MERGE_RESOLUTION|>--- conflicted
+++ resolved
@@ -13,13 +13,10 @@
       'test/components.test.tsx',
       'test/pages.test.tsx', 
       'test/user_flows.test.tsx',
-<<<<<<< HEAD
-=======
       'test/errors.test.tsx',
       'test/services/projectService.test.ts',
       'test/components/project-tasks/DocsTab.integration.test.tsx',
       'test/config/api.test.ts'
->>>>>>> 9911d1ca
     ],
     exclude: ['node_modules', 'dist', '.git', '.cache', 'test.backup', '*.backup/**', 'test-backups'],
     reporters: ['dot', 'json'],
