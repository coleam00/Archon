--- conflicted
+++ resolved
@@ -80,16 +80,6 @@
         method: "PUT",
         body: JSON.stringify(validation.data),
       });
-
-<<<<<<< HEAD
-=======
-      // Invalidate related caches
-      // Invalidate the specific project's tasks using the returned task data
-      if (task.project_id) {
-        invalidateETagCache(`/api/projects/${task.project_id}/tasks`);
-      }
-      invalidateETagCache("/api/tasks/counts");
->>>>>>> c6696ac3
 
       return task;
     } catch (error) {
