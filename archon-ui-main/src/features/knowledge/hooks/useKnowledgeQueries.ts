/**
 * Knowledge Base Query Hooks
 * Following TanStack Query best practices with query key factories
 */

import { useMutation, useQuery, useQueryClient } from "@tanstack/react-query";
import { useMemo, useState } from "react";
<<<<<<< HEAD
import { createOptimisticEntity, createOptimisticId, replaceOptimisticEntity, removeDuplicateEntities } from "@/features/shared/optimistic";
=======
import { useSmartPolling } from "@/features/shared/hooks";
import { useToast } from "@/features/shared/hooks/useToast";
import { createOptimisticEntity, createOptimisticId } from "@/features/shared/utils/optimistic";
>>>>>>> 63a92cf7
import { useActiveOperations } from "../../progress/hooks";
import { progressKeys } from "../../progress/hooks/useProgressQueries";
import type { ActiveOperation, ActiveOperationsResponse } from "../../progress/types";
import { DISABLED_QUERY_KEY, STALE_TIMES } from "../../shared/config/queryPatterns";
import { knowledgeService } from "../services";
import type {
  CrawlRequest,
  CrawlStartResponse,
  KnowledgeItem,
  KnowledgeItemsFilter,
  KnowledgeItemsResponse,
  UploadMetadata,
} from "../types";
import { getProviderErrorMessage } from "../utils/providerErrorHandler";

// Query keys factory for better organization and type safety
export const knowledgeKeys = {
  all: ["knowledge"] as const,
  lists: () => [...knowledgeKeys.all, "list"] as const,
  detail: (id: string) => [...knowledgeKeys.all, "detail", id] as const,
  // Include domain + pagination to avoid cache collisions
  chunks: (id: string, opts?: { domain?: string; limit?: number; offset?: number }) =>
    [
      ...knowledgeKeys.all,
      id,
      "chunks",
      { domain: opts?.domain ?? "all", limit: opts?.limit, offset: opts?.offset },
    ] as const,
  // Include pagination in the key
  codeExamples: (id: string, opts?: { limit?: number; offset?: number }) =>
    [...knowledgeKeys.all, id, "code-examples", { limit: opts?.limit, offset: opts?.offset }] as const,
  // Prefix helper for targeting all summaries queries
  summariesPrefix: () => [...knowledgeKeys.all, "summaries"] as const,
  summaries: (filter?: KnowledgeItemsFilter) => [...knowledgeKeys.all, "summaries", filter] as const,
  sources: () => [...knowledgeKeys.all, "sources"] as const,
  search: (query: string) => [...knowledgeKeys.all, "search", query] as const,
};

/**
 * Fetch a specific knowledge item
 */
export function useKnowledgeItem(sourceId: string | null) {
  return useQuery<KnowledgeItem>({
    queryKey: sourceId ? knowledgeKeys.detail(sourceId) : DISABLED_QUERY_KEY,
    queryFn: () => (sourceId ? knowledgeService.getKnowledgeItem(sourceId) : Promise.reject("No source ID")),
    enabled: !!sourceId,
    staleTime: STALE_TIMES.normal,
  });
}

/**
 * Fetch document chunks for a knowledge item
 */
export function useKnowledgeItemChunks(
  sourceId: string | null,
  opts?: { domain?: string; limit?: number; offset?: number },
) {
  // See PRPs/local/frontend-state-management-refactor.md Phase 4: Configure Request Deduplication
  return useQuery({
    queryKey: sourceId ? knowledgeKeys.chunks(sourceId, opts) : DISABLED_QUERY_KEY,
    queryFn: () =>
      sourceId
        ? knowledgeService.getKnowledgeItemChunks(sourceId, {
            domainFilter: opts?.domain,
            limit: opts?.limit,
            offset: opts?.offset,
          })
        : Promise.reject("No source ID"),
    enabled: !!sourceId,
    staleTime: STALE_TIMES.normal,
  });
}

/**
 * Fetch code examples for a knowledge item
 */
export function useCodeExamples(sourceId: string | null) {
  return useQuery({
    queryKey: sourceId ? knowledgeKeys.codeExamples(sourceId) : DISABLED_QUERY_KEY,
    queryFn: () => (sourceId ? knowledgeService.getCodeExamples(sourceId) : Promise.reject("No source ID")),
    enabled: !!sourceId,
    staleTime: STALE_TIMES.normal,
  });
}


/**
 * Crawl URL mutation with optimistic updates
 * Returns the progressId that can be used to track crawl progress
 */
export function useCrawlUrl(currentFilter?: KnowledgeItemsFilter) {
  const queryClient = useQueryClient();
  const { showToast } = useToast();

  return useMutation<
    CrawlStartResponse,
    Error,
    CrawlRequest,
    {
      previousKnowledge?: KnowledgeItem[];
      previousSummaries?: Array<[readonly unknown[], KnowledgeItemsResponse | undefined]>;
      previousOperations?: ActiveOperationsResponse;
      tempProgressId: string;
      tempItemId: string;
    }
  >({
    mutationFn: (request: CrawlRequest) => knowledgeService.crawlUrl(request),
    onMutate: async (request) => {
      // Cancel any outgoing refetches to prevent race conditions
      await queryClient.cancelQueries({ queryKey: knowledgeKeys.summariesPrefix() });
      await queryClient.cancelQueries({ queryKey: progressKeys.active() });

      // FIXED: Optimistic updates now target the currently viewed filter
      // We use KnowledgeFilterContext to access the current filter state
      // If no context is available (hook used outside provider), fall back to updating all caches

      // Snapshot the previous values for rollback
      const previousSummaries = queryClient.getQueriesData<KnowledgeItemsResponse>({
        queryKey: knowledgeKeys.summariesPrefix(),
      });
      const previousOperations = queryClient.getQueryData<ActiveOperationsResponse>(progressKeys.active());

      // Generate temporary progress ID and optimistic entity
      const tempProgressId = createOptimisticId();
      const optimisticItem = createOptimisticEntity<KnowledgeItem>({
        title: (() => {
          try {
            return new URL(request.url).hostname || "New crawl";
          } catch {
            return "New crawl";
          }
        })(),
        url: request.url,
        source_id: tempProgressId,
        source_type: "url",
        knowledge_type: request.knowledge_type || "technical",
        status: "processing",
        document_count: 0,
        code_examples_count: 0,
        metadata: {
          knowledge_type: request.knowledge_type || "technical",
          tags: request.tags || [],
          source_type: "url",
          status: "processing",
          description: `Crawling ${request.url}`,
        },
        created_at: new Date().toISOString(),
        updated_at: new Date().toISOString(),
      } as Omit<KnowledgeItem, "id">);

      // Prioritize updating the currently viewed filter for immediate user feedback
      if (currentFilter) {
        const currentQueryKey = knowledgeKeys.summaries(currentFilter);
        const currentData = queryClient.getQueryData<KnowledgeItemsResponse>(currentQueryKey);

        // Check if the optimistic item matches the current filter
        const matchesType = !currentFilter.knowledge_type || optimisticItem.knowledge_type === currentFilter.knowledge_type;
        const matchesTags = !currentFilter.tags || currentFilter.tags.every((t) => (optimisticItem.metadata?.tags ?? []).includes(t));
        const matchesSearch = !currentFilter.search || optimisticItem.title.toLowerCase().includes(currentFilter.search.toLowerCase());

        if (matchesType && matchesTags && matchesSearch) {
          if (!currentData) {
            queryClient.setQueryData<KnowledgeItemsResponse>(currentQueryKey, {
              items: [optimisticItem],
              total: 1,
              page: 1,
              per_page: 100,
            });
          } else {
            queryClient.setQueryData<KnowledgeItemsResponse>(currentQueryKey, {
              ...currentData,
              items: [optimisticItem, ...currentData.items],
              total: (currentData.total ?? currentData.items.length) + 1,
            });
          }
        }
      }

      // Also update all other cached summaries for completeness
      const entries = queryClient.getQueriesData<KnowledgeItemsResponse>({
        queryKey: knowledgeKeys.summariesPrefix(),
      });
      for (const [qk, old] of entries) {
        // Skip if this is the current query we already updated
        if (currentFilter && JSON.stringify(qk) === JSON.stringify(knowledgeKeys.summaries(currentFilter))) {
          continue;
        }

        const filter = qk[qk.length - 1] as KnowledgeItemsFilter | undefined;
        const matchesType = !filter?.knowledge_type || optimisticItem.knowledge_type === filter.knowledge_type;
        const matchesTags =
          !filter?.tags || filter.tags.every((t) => (optimisticItem.metadata?.tags ?? []).includes(t));
        const matchesSearch = !filter?.search || optimisticItem.title.toLowerCase().includes(filter.search.toLowerCase());

        if (!(matchesType && matchesTags && matchesSearch)) continue;
        if (!old) {
          queryClient.setQueryData<KnowledgeItemsResponse>(qk, {
            items: [optimisticItem],
            total: 1,
            page: 1,
            per_page: 100,
          });
        } else {
          queryClient.setQueryData<KnowledgeItemsResponse>(qk, {
            ...old,
            items: [optimisticItem, ...old.items],
            total: (old.total ?? old.items.length) + 1,
          });
        }
      }

      // Create optimistic progress operation
      const optimisticOperation: ActiveOperation = {
        operation_id: tempProgressId,
        operation_type: "crawl",
        status: "starting",
        progress: 0,
        message: `Initializing crawl for ${request.url}`,
        started_at: new Date().toISOString(),
        progressId: tempProgressId,
        type: "crawl",
        url: request.url,
        source_id: tempProgressId,
      };

      // Add optimistic operation to active operations
      queryClient.setQueryData<ActiveOperationsResponse>(progressKeys.active(), (old) => {
        if (!old) {
          return {
            operations: [optimisticOperation],
            count: 1,
            timestamp: new Date().toISOString(),
          };
        }
        return {
          ...old,
          operations: [optimisticOperation, ...old.operations],
          count: old.count + 1,
        };
      });

      // Return context for rollback and replacement
      return { previousSummaries, previousOperations, tempProgressId };
    },
    onSuccess: (response, _variables, context) => {
      // Replace temporary IDs with real ones from the server using shared utilities
      if (context) {
        // Create the server entity with real progress ID
        const serverItem: Partial<KnowledgeItem> = {
          source_id: response.progressId,
        };

        // Update summaries cache using replaceOptimisticEntity and removeDuplicateEntities
        queryClient.setQueriesData<KnowledgeItemsResponse>({ queryKey: knowledgeKeys.summariesPrefix() }, (old) => {
          if (!old) return old;

          // Replace the optimistic entity with updated data
          const updatedItems = old.items.map((item) => {
            if (item.source_id === context.tempProgressId) {
              return { ...item, source_id: response.progressId };
            }
            return item;
          });

          // Remove any duplicates that might have been created
          const deduplicatedItems = removeDuplicateEntities(updatedItems);

          return {
            ...old,
            items: deduplicatedItems,
          };
        });

        // Update progress operation with real progress ID
        queryClient.setQueryData<ActiveOperationsResponse>(progressKeys.active(), (old) => {
          if (!old) return old;
          return {
            ...old,
            operations: old.operations.map((op) => {
              if (op.operation_id === context.tempProgressId) {
                return {
                  ...op,
                  operation_id: response.progressId,
                  progressId: response.progressId,
                  source_id: response.progressId,
                  message: response.message || op.message,
                };
              }
              return op;
            }),
          };
        });
      }

      // Invalidate to get fresh data
      queryClient.invalidateQueries({ queryKey: progressKeys.active() });

      showToast(`Crawl started: ${response.message}`, "success");

      // Return the response so caller can access progressId
      return response;
    },
    onError: (error, _variables, context) => {
      // Rollback optimistic updates on error
      if (context?.previousSummaries) {
        // Rollback all summary queries
        for (const [queryKey, data] of context.previousSummaries) {
          queryClient.setQueryData(queryKey, data);
        }
      }
      if (context?.previousOperations) {
        queryClient.setQueryData(progressKeys.active(), context.previousOperations);
      }

      const errorMessage = getProviderErrorMessage(error) || "Failed to start crawl";
      showToast(errorMessage, "error");
    },
  });
}

/**
 * Upload document mutation with optimistic updates
 */
export function useUploadDocument(currentFilter?: KnowledgeItemsFilter) {
  const queryClient = useQueryClient();
  const { showToast } = useToast();

  return useMutation<
    { progressId: string; message: string },
    Error,
    { file: File; metadata: UploadMetadata },
    {
      previousSummaries?: Array<[readonly unknown[], KnowledgeItemsResponse | undefined]>;
      previousOperations?: ActiveOperationsResponse;
      tempProgressId: string;
    }
  >({
    mutationFn: ({ file, metadata }: { file: File; metadata: UploadMetadata }) =>
      knowledgeService.uploadDocument(file, metadata),
    onMutate: async ({ file, metadata }) => {
      // Cancel any outgoing refetches to prevent race conditions
      await queryClient.cancelQueries({ queryKey: knowledgeKeys.summariesPrefix() });
      await queryClient.cancelQueries({ queryKey: progressKeys.active() });

      // Snapshot the previous values for rollback
      const previousSummaries = queryClient.getQueriesData<KnowledgeItemsResponse>({
        queryKey: knowledgeKeys.summariesPrefix(),
      });
      const previousOperations = queryClient.getQueryData<ActiveOperationsResponse>(progressKeys.active());

      const tempProgressId = createOptimisticId();

      // Create optimistic knowledge item for the upload
      const optimisticItem = createOptimisticEntity<KnowledgeItem>({
        title: file.name,
        url: `file://${file.name}`,
        source_id: tempProgressId,
        source_type: "file",
        knowledge_type: metadata.knowledge_type || "technical",
        status: "processing",
        document_count: 0,
        code_examples_count: 0,
        metadata: {
          knowledge_type: metadata.knowledge_type || "technical",
          tags: metadata.tags || [],
          source_type: "file",
          status: "processing",
          description: `Uploading ${file.name}`,
          file_name: file.name,
        },
        created_at: new Date().toISOString(),
        updated_at: new Date().toISOString(),
      } as Omit<KnowledgeItem, "id">);

      // Prioritize updating the currently viewed filter for immediate user feedback
      if (currentFilter) {
        const currentQueryKey = knowledgeKeys.summaries(currentFilter);
        const currentData = queryClient.getQueryData<KnowledgeItemsResponse>(currentQueryKey);

        // Check if the optimistic item matches the current filter
        const matchesType = !currentFilter.knowledge_type || optimisticItem.knowledge_type === currentFilter.knowledge_type;
        const matchesTags = !currentFilter.tags || currentFilter.tags.every((t) => (optimisticItem.metadata?.tags ?? []).includes(t));
        const matchesSearch = !currentFilter.search || optimisticItem.title.toLowerCase().includes(currentFilter.search.toLowerCase());

        if (matchesType && matchesTags && matchesSearch) {
          if (!currentData) {
            queryClient.setQueryData<KnowledgeItemsResponse>(currentQueryKey, {
              items: [optimisticItem],
              total: 1,
              page: 1,
              per_page: 100,
            });
          } else {
            queryClient.setQueryData<KnowledgeItemsResponse>(currentQueryKey, {
              ...currentData,
              items: [optimisticItem, ...currentData.items],
              total: (currentData.total ?? currentData.items.length) + 1,
            });
          }
        }
      }

      // Also update all other cached summaries for completeness
      const entries = queryClient.getQueriesData<KnowledgeItemsResponse>({
        queryKey: knowledgeKeys.summariesPrefix(),
      });
      for (const [qk, old] of entries) {
        // Skip if this is the current query we already updated
        if (currentFilter && JSON.stringify(qk) === JSON.stringify(knowledgeKeys.summaries(currentFilter))) {
          continue;
        }

        const filter = qk[qk.length - 1] as KnowledgeItemsFilter | undefined;
        const matchesType = !filter?.knowledge_type || optimisticItem.knowledge_type === filter.knowledge_type;
        const matchesTags =
          !filter?.tags || filter.tags.every((t) => (optimisticItem.metadata?.tags ?? []).includes(t));
        const matchesSearch = !filter?.search || optimisticItem.title.toLowerCase().includes(filter.search.toLowerCase());

        if (!(matchesType && matchesTags && matchesSearch)) continue;
        if (!old) {
          queryClient.setQueryData<KnowledgeItemsResponse>(qk, {
            items: [optimisticItem],
            total: 1,
            page: 1,
            per_page: 100,
          });
        } else {
          queryClient.setQueryData<KnowledgeItemsResponse>(qk, {
            ...old,
            items: [optimisticItem, ...old.items],
            total: (old.total ?? old.items.length) + 1,
          });
        }
      }

      // Create optimistic progress operation for upload
      const optimisticOperation: ActiveOperation = {
        operation_id: tempProgressId,
        operation_type: "upload",
        status: "starting",
        progress: 0,
        message: `Uploading ${file.name}`,
        started_at: new Date().toISOString(),
        progressId: tempProgressId,
        type: "upload",
        url: `file://${file.name}`,
        source_id: tempProgressId,
      };

      // Add optimistic operation to active operations
      queryClient.setQueryData<ActiveOperationsResponse>(progressKeys.active(), (old) => {
        if (!old) {
          return {
            operations: [optimisticOperation],
            count: 1,
            timestamp: new Date().toISOString(),
          };
        }
        return {
          ...old,
          operations: [optimisticOperation, ...old.operations],
          count: old.count + 1,
        };
      });

      return { previousSummaries, previousOperations, tempProgressId };
    },
    onSuccess: (response, _variables, context) => {
      // Replace temporary IDs with real ones from the server using shared utilities
      if (context && response?.progressId) {
        // Update summaries cache using shared utilities
        queryClient.setQueriesData<KnowledgeItemsResponse>({ queryKey: knowledgeKeys.summariesPrefix() }, (old) => {
          if (!old) return old;

          // Replace the optimistic entity with updated data
          const updatedItems = old.items.map((item) => {
            if (item.id === context.tempItemId) {
              return { ...item, source_id: response.progressId };
            }
            return item;
          });

          // Remove any duplicates that might have been created
          const deduplicatedItems = removeDuplicateEntities(updatedItems);

          return {
            ...old,
<<<<<<< HEAD
            items: deduplicatedItems,
=======
            items: old.items.map((item) => {
              if (item.source_id === context.tempProgressId) {
                return {
                  ...item,
                  source_id: response.progressId,
                };
              }
              return item;
            }),
>>>>>>> 63a92cf7
          };
        });

        // Update progress operation with real progress ID
        queryClient.setQueryData<ActiveOperationsResponse>(progressKeys.active(), (old) => {
          if (!old) return old;
          return {
            ...old,
            operations: old.operations.map((op) => {
              if (op.operation_id === context.tempProgressId) {
                return {
                  ...op,
                  operation_id: response.progressId,
                  progressId: response.progressId,
                  source_id: response.progressId,
                  message: response.message || op.message,
                };
              }
              return op;
            }),
          };
        });
      }

      // Only invalidate progress to start tracking the new operation
      // The lists/summaries will refresh automatically via polling when operations are active
      queryClient.invalidateQueries({ queryKey: progressKeys.active() });

      // Don't show success here - upload is just starting in background
      // Success/failure will be shown via progress polling
    },
    onError: (error, _variables, context) => {
      // Rollback optimistic updates on error
      if (context?.previousSummaries) {
        for (const [queryKey, data] of context.previousSummaries) {
          queryClient.setQueryData(queryKey, data);
        }
      }
      if (context?.previousOperations) {
        queryClient.setQueryData(progressKeys.active(), context.previousOperations);
      }

      // Display the actual error message from backend
      const message = error instanceof Error ? error.message : "Failed to upload document";
      showToast(message, "error");
    },
  });
}

/**
 * Stop crawl mutation
 */
export function useStopCrawl() {
  const { showToast } = useToast();

  return useMutation({
    mutationFn: (progressId: string) => knowledgeService.stopCrawl(progressId),
    onSuccess: (_data, progressId) => {
      showToast(`Stop requested (${progressId}). Operation will end shortly.`, "info");
    },
    onError: (error, progressId) => {
      // If it's a 404, the operation might have already completed or been cancelled
      // See PRPs/local/frontend-state-management-refactor.md Phase 4: Configure Request Deduplication
      const is404Error =
        (error as any)?.statusCode === 404 ||
        (error instanceof Error && (error.message.includes("404") || error.message.includes("not found")));

      if (is404Error) {
        // Don't show error for 404s - the operation is likely already gone
        return;
      }

      const errorMessage = error instanceof Error ? error.message : "Unknown error";
      showToast(`Failed to stop crawl (${progressId}): ${errorMessage}`, "error");
    },
  });
}

/**
 * Delete knowledge item mutation
 */
export function useDeleteKnowledgeItem() {
  const queryClient = useQueryClient();
  const { showToast } = useToast();

  return useMutation({
    mutationFn: (sourceId: string) => knowledgeService.deleteKnowledgeItem(sourceId),
    onMutate: async (sourceId) => {
      // Cancel summary queries (all filters)
      await queryClient.cancelQueries({ queryKey: knowledgeKeys.summariesPrefix() });

      // Snapshot all summary caches (for all filters)
      const summariesPrefix = knowledgeKeys.summariesPrefix();
      const previousEntries = queryClient.getQueriesData<KnowledgeItemsResponse>({
        queryKey: summariesPrefix,
      });

      // Optimistically remove the item from each cached summary
      for (const [queryKey, data] of previousEntries) {
        if (!data) continue;
        const nextItems = data.items.filter((item) => item.source_id !== sourceId);
        const removed = data.items.length - nextItems.length;
        queryClient.setQueryData<KnowledgeItemsResponse>(queryKey, {
          ...data,
          items: nextItems,
          total: Math.max(0, (data.total ?? data.items.length) - removed),
        });
      }

      return { previousEntries };
    },
    onError: (error, _sourceId, context) => {
      // Roll back all summaries
      for (const [queryKey, data] of context?.previousEntries ?? []) {
        queryClient.setQueryData(queryKey, data);
      }

      const errorMessage = error instanceof Error ? error.message : "Failed to delete item";
      showToast(errorMessage, "error");
    },
    onSuccess: (data) => {
      showToast(data.message || "Item deleted successfully", "success");

      // Invalidate summaries to reconcile with server
      queryClient.invalidateQueries({ queryKey: knowledgeKeys.summariesPrefix() });
      // Also invalidate detail views
      queryClient.invalidateQueries({ queryKey: knowledgeKeys.all });
    },
  });
}

/**
 * Update knowledge item mutation
 */
export function useUpdateKnowledgeItem() {
  const queryClient = useQueryClient();
  const { showToast } = useToast();

  return useMutation({
    mutationFn: ({ sourceId, updates }: { sourceId: string; updates: Partial<KnowledgeItem> & { tags?: string[] } }) =>
      knowledgeService.updateKnowledgeItem(sourceId, updates),
    onMutate: async ({ sourceId, updates }) => {
      // Cancel any outgoing refetches
      await queryClient.cancelQueries({ queryKey: knowledgeKeys.detail(sourceId) });
      await queryClient.cancelQueries({ queryKey: knowledgeKeys.summariesPrefix() });

      // Snapshot the previous values
      const previousItem = queryClient.getQueryData<KnowledgeItem>(knowledgeKeys.detail(sourceId));
      const previousSummaries = queryClient.getQueriesData({ queryKey: knowledgeKeys.summariesPrefix() });

      // Optimistically update the detail item
      if (previousItem) {
        const updatedItem = { ...previousItem };

        // Initialize metadata if missing
        const currentMetadata = updatedItem.metadata || {};

        // Handle title updates
        if ("title" in updates && typeof updates.title === "string") {
          updatedItem.title = updates.title;
        }

        // Handle tags updates - update in metadata only
        if ("tags" in updates && Array.isArray(updates.tags)) {
          const newTags = updates.tags as string[];
          updatedItem.metadata = {
            ...currentMetadata,
            tags: newTags,
          };
        }

        // Handle knowledge_type updates
        if ("knowledge_type" in updates && typeof updates.knowledge_type === "string") {
          const newType = updates.knowledge_type as "technical" | "business";
          updatedItem.knowledge_type = newType;
          // Also update in metadata for consistency
          updatedItem.metadata = {
            ...updatedItem.metadata,
            knowledge_type: newType,
          };
        }

        queryClient.setQueryData<KnowledgeItem>(knowledgeKeys.detail(sourceId), updatedItem);
      }

      // Optimistically update summaries cache
      queryClient.setQueriesData<KnowledgeItemsResponse>({ queryKey: knowledgeKeys.summariesPrefix() }, (old) => {
        if (!old?.items) return old;

        return {
          ...old,
          items: old.items.map((item) => {
            if (item.source_id === sourceId) {
              const updatedItem = { ...item };

              // Initialize metadata if missing
              const currentMetadata = updatedItem.metadata || {};

              // Update title if provided
              if ("title" in updates && typeof updates.title === "string") {
                updatedItem.title = updates.title;
              }

              // Update tags if provided - update in metadata only
              if ("tags" in updates && Array.isArray(updates.tags)) {
                const newTags = updates.tags as string[];
                updatedItem.metadata = {
                  ...currentMetadata,
                  tags: newTags,
                };
              }

              // Update knowledge_type if provided
              if ("knowledge_type" in updates && typeof updates.knowledge_type === "string") {
                const newType = updates.knowledge_type as "technical" | "business";
                updatedItem.knowledge_type = newType;
                // Also update in metadata for consistency
                updatedItem.metadata = {
                  ...updatedItem.metadata,
                  knowledge_type: newType,
                };
              }

              return updatedItem;
            }
            return item;
          }),
        };
      });

      return { previousItem, previousSummaries };
    },
    onError: (error, variables, context) => {
      // Rollback on error
      if (context?.previousItem) {
        queryClient.setQueryData(knowledgeKeys.detail(variables.sourceId), context.previousItem);
      }
      if (context?.previousSummaries) {
        // Rollback all summary queries
        for (const [queryKey, data] of context.previousSummaries) {
          queryClient.setQueryData(queryKey, data);
        }
      }

      const errorMessage = error instanceof Error ? error.message : "Failed to update item";
      showToast(errorMessage, "error");
    },
    onSuccess: (_data, { sourceId }) => {
      showToast("Item updated successfully", "success");

      // Invalidate all related queries
      queryClient.invalidateQueries({ queryKey: knowledgeKeys.detail(sourceId) });
      queryClient.invalidateQueries({ queryKey: knowledgeKeys.summariesPrefix() });
    },
  });
}

/**
 * Refresh knowledge item mutation
 */
export function useRefreshKnowledgeItem() {
  const queryClient = useQueryClient();
  const { showToast } = useToast();

  return useMutation({
    mutationFn: (sourceId: string) => knowledgeService.refreshKnowledgeItem(sourceId),
    onSuccess: (data, sourceId) => {
      showToast("Refresh started", "success");

      // Remove the item from cache as it's being refreshed
      queryClient.removeQueries({ queryKey: knowledgeKeys.detail(sourceId) });

      // Invalidate summaries immediately - backend is consistent after refresh initiation
      queryClient.invalidateQueries({ queryKey: knowledgeKeys.summariesPrefix() });

      return data;
    },
    onError: (error) => {
      const errorMessage = error instanceof Error ? error.message : "Failed to refresh item";
      showToast(errorMessage, "error");
    },
  });
}

/**
 * Knowledge Summaries Hook with Active Operations Tracking
 * Fetches lightweight summaries and tracks active crawl operations
 * Only polls when there are active operations that we started
 */
export function useKnowledgeSummaries(filter?: KnowledgeItemsFilter) {
  // Track active crawl IDs locally - only set when we start a crawl/refresh
  const [activeCrawlIds, setActiveCrawlIds] = useState<string[]>([]);

  // ALWAYS poll for active operations to catch pre-existing ones
  // This ensures we discover operations that were started before page load
  const { data: activeOperationsData } = useActiveOperations(true);

  // Check if we have any active operations (either tracked or discovered)
  const hasActiveOperations = (activeOperationsData?.operations?.length || 0) > 0;

  // Convert to the format expected by components
  const activeOperations: ActiveOperation[] = useMemo(() => {
    if (!activeOperationsData?.operations) return [];

    // Include ALL active operations (not just tracked ones) to catch pre-existing operations
    // This ensures operations started before page load are still shown
    return activeOperationsData.operations.map((op) => ({
      ...op,
      progressId: op.operation_id,
      type: op.operation_type,
    }));
  }, [activeOperationsData]);

  // Fetch summaries with smart polling when there are active operations
  const { refetchInterval } = useSmartPolling(hasActiveOperations ? STALE_TIMES.frequent : STALE_TIMES.normal);

  const summaryQuery = useQuery<KnowledgeItemsResponse>({
    queryKey: knowledgeKeys.summaries(filter),
    queryFn: () => knowledgeService.getKnowledgeSummaries(filter),
    refetchInterval: hasActiveOperations ? refetchInterval : false, // Poll when ANY operations are active
    refetchOnWindowFocus: true,
    staleTime: STALE_TIMES.normal, // Consider data stale after 30 seconds
  });

  // When operations complete, remove them from tracking
  // Trust smart polling to handle eventual consistency - no manual invalidation needed
  // Active operations are already tracked and polling handles updates when operations complete

  return {
    ...summaryQuery,
    activeCrawlIds,
    setActiveCrawlIds, // Export this so components can add IDs when starting operations
    activeOperations,
  };
}

/**
 * Fetch document chunks with pagination
 */
export function useKnowledgeChunks(
  sourceId: string | null,
  options?: { limit?: number; offset?: number; enabled?: boolean },
) {
  return useQuery({
    queryKey: sourceId
      ? knowledgeKeys.chunks(sourceId, { limit: options?.limit, offset: options?.offset })
      : DISABLED_QUERY_KEY,
    queryFn: () =>
      sourceId
        ? knowledgeService.getKnowledgeItemChunks(sourceId, {
            limit: options?.limit,
            offset: options?.offset,
          })
        : Promise.reject("No source ID"),
    enabled: options?.enabled !== false && !!sourceId,
    staleTime: STALE_TIMES.normal,
  });
}

/**
 * Fetch code examples with pagination
 */
export function useKnowledgeCodeExamples(
  sourceId: string | null,
  options?: { limit?: number; offset?: number; enabled?: boolean },
) {
  return useQuery({
    queryKey: sourceId
      ? knowledgeKeys.codeExamples(sourceId, { limit: options?.limit, offset: options?.offset })
      : DISABLED_QUERY_KEY,
    queryFn: () =>
      sourceId
        ? knowledgeService.getCodeExamples(sourceId, {
            limit: options?.limit,
            offset: options?.offset,
          })
        : Promise.reject("No source ID"),
    enabled: options?.enabled !== false && !!sourceId,
    staleTime: STALE_TIMES.normal,
  });
}<|MERGE_RESOLUTION|>--- conflicted
+++ resolved
@@ -5,13 +5,9 @@
 
 import { useMutation, useQuery, useQueryClient } from "@tanstack/react-query";
 import { useMemo, useState } from "react";
-<<<<<<< HEAD
-import { createOptimisticEntity, createOptimisticId, replaceOptimisticEntity, removeDuplicateEntities } from "@/features/shared/optimistic";
-=======
 import { useSmartPolling } from "@/features/shared/hooks";
 import { useToast } from "@/features/shared/hooks/useToast";
-import { createOptimisticEntity, createOptimisticId } from "@/features/shared/utils/optimistic";
->>>>>>> 63a92cf7
+import { createOptimisticEntity, createOptimisticId, replaceOptimisticEntity, removeDuplicateEntities } from "@/features/shared/utils/optimistic";
 import { useActiveOperations } from "../../progress/hooks";
 import { progressKeys } from "../../progress/hooks/useProgressQueries";
 import type { ActiveOperation, ActiveOperationsResponse } from "../../progress/types";
@@ -499,19 +495,7 @@
 
           return {
             ...old,
-<<<<<<< HEAD
             items: deduplicatedItems,
-=======
-            items: old.items.map((item) => {
-              if (item.source_id === context.tempProgressId) {
-                return {
-                  ...item,
-                  source_id: response.progressId,
-                };
-              }
-              return item;
-            }),
->>>>>>> 63a92cf7
           };
         });
 
