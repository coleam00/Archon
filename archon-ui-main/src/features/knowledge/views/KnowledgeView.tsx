/**
 * Main Knowledge Base View Component
 * Orchestrates the knowledge base UI using vertical slice architecture
 */

<<<<<<< HEAD
import { useEffect, useRef, useState } from "react";
=======
import { useEffect, useMemo, useRef, useState } from "react";
import { useToast } from "@/features/shared/hooks/useToast";
>>>>>>> 63a92cf7
import { CrawlingProgress } from "../../progress/components/CrawlingProgress";
import type { ActiveOperation } from "../../progress/types";
import { AddKnowledgeDialog } from "../components/AddKnowledgeDialog";
import { KnowledgeHeader } from "../components/KnowledgeHeader";
import { KnowledgeList } from "../components/KnowledgeList";
import { useKnowledgeFilter } from "../context";
import { useKnowledgeSummaries } from "../hooks/useKnowledgeQueries";
import { KnowledgeInspector } from "../inspector/components/KnowledgeInspector";
import type { KnowledgeItem } from "../types";

export const KnowledgeView = () => {
  // Get filter state from context
  const {
    searchQuery,
    setSearchQuery,
    typeFilter,
    setTypeFilter,
    currentFilter,
  } = useKnowledgeFilter();

  // View state
  const [viewMode, setViewMode] = useState<"grid" | "table">("grid");

  // Dialog state
  const [isAddDialogOpen, setIsAddDialogOpen] = useState(false);
  const [inspectorItem, setInspectorItem] = useState<KnowledgeItem | null>(null);
  const [inspectorInitialTab, setInspectorInitialTab] = useState<"documents" | "code">("documents");

  // Fetch knowledge summaries using filter from context
  const { data, isLoading, error, refetch, setActiveCrawlIds, activeOperations } = useKnowledgeSummaries(currentFilter);

  const knowledgeItems = data?.items || [];
  const totalItems = data?.total || 0;
  const hasActiveOperations = activeOperations.length > 0;

  // Toast notifications
  const { showToast } = useToast();
  const previousOperations = useRef<ActiveOperation[]>([]);

  // Track crawl completions and errors for toast notifications
  useEffect(() => {
    // Find operations that just completed or failed
    const finishedOps = previousOperations.current.filter((prevOp) => {
      const currentOp = activeOperations.find((op) => op.operation_id === prevOp.operation_id);
      // Operation disappeared from active list - check its final status
      return (
        !currentOp &&
        ["crawling", "processing", "storing", "document_storage", "completed", "error", "failed"].includes(
          prevOp.status,
        )
      );
    });

    // Show toast for each finished operation
    finishedOps.forEach((op) => {
      // Check if it was an error or success
      if (op.status === "error" || op.status === "failed") {
        // Show error message with details
        const errorMessage = op.message || op.error || "Operation failed";
        showToast(`❌ ${errorMessage}`, "error", 7000);
      } else if (op.status === "completed") {
        // Show success message
        const message = op.message || "Operation completed";
        showToast(`✅ ${message}`, "success", 5000);
      }

      // Remove from active crawl IDs
      setActiveCrawlIds((prev) => prev.filter((id) => id !== op.operation_id));

      // Refetch summaries after any completion
      refetch();
    });

    // Update previous operations
    previousOperations.current = [...activeOperations];
  }, [activeOperations, showToast, refetch, setActiveCrawlIds]);

  const handleAddKnowledge = () => {
    setIsAddDialogOpen(true);
  };

  const handleViewDocument = (sourceId: string) => {
    // Find the item and open inspector to documents tab
    const item = knowledgeItems.find((k) => k.source_id === sourceId);
    if (item) {
      setInspectorInitialTab("documents");
      setInspectorItem(item);
    }
  };

  const handleViewCodeExamples = (sourceId: string) => {
    // Open the inspector to code examples tab
    const item = knowledgeItems.find((k) => k.source_id === sourceId);
    if (item) {
      setInspectorInitialTab("code");
      setInspectorItem(item);
    }
  };

  const handleDeleteSuccess = () => {
    // TanStack Query will automatically refetch
  };

  return (
    <div className="h-full flex flex-col">
      {/* Header */}
      <KnowledgeHeader
        totalItems={totalItems}
        isLoading={isLoading}
        searchQuery={searchQuery}
        onSearchChange={setSearchQuery}
        typeFilter={typeFilter}
        onTypeFilterChange={setTypeFilter}
        viewMode={viewMode}
        onViewModeChange={setViewMode}
        onAddKnowledge={handleAddKnowledge}
      />

      {/* Main Content */}
      <div className="flex-1 overflow-auto px-6 pb-6">
        {/* Active Operations - Show at top when present */}
        {hasActiveOperations && (
          <div className="mb-6">
            <div className="flex items-center justify-between mb-4">
              <h3 className="text-lg font-semibold text-white/90">Active Operations ({activeOperations.length})</h3>
              <div className="flex items-center gap-2 text-sm text-gray-400">
                <div className="w-2 h-2 bg-cyan-400 rounded-full animate-pulse" />
                Live Updates
              </div>
            </div>
            <CrawlingProgress onSwitchToBrowse={() => {}} />
          </div>
        )}

        {/* Knowledge Items List */}
        <KnowledgeList
          items={knowledgeItems}
          viewMode={viewMode}
          isLoading={isLoading}
          error={error}
          onRetry={refetch}
          onViewDocument={handleViewDocument}
          onViewCodeExamples={handleViewCodeExamples}
          onDeleteSuccess={handleDeleteSuccess}
          activeOperations={activeOperations}
          onRefreshStarted={(progressId) => {
            // Add the progress ID to track it
            setActiveCrawlIds((prev) => [...prev, progressId]);
          }}
        />
      </div>

      {/* Dialogs */}
      <AddKnowledgeDialog
        open={isAddDialogOpen}
        onOpenChange={setIsAddDialogOpen}
        currentFilter={currentFilter}
        onSuccess={() => {
          setIsAddDialogOpen(false);
          refetch();
        }}
        onCrawlStarted={(progressId) => {
          // Add the progress ID to track it
          setActiveCrawlIds((prev) => [...prev, progressId]);
        }}
      />

      {/* Knowledge Inspector Modal */}
      {inspectorItem && (
        <KnowledgeInspector
          item={inspectorItem}
          open={!!inspectorItem}
          onOpenChange={(open) => {
            if (!open) setInspectorItem(null);
          }}
          initialTab={inspectorInitialTab}
        />
      )}
    </div>
  );
};<|MERGE_RESOLUTION|>--- conflicted
+++ resolved
@@ -3,12 +3,8 @@
  * Orchestrates the knowledge base UI using vertical slice architecture
  */
 
-<<<<<<< HEAD
-import { useEffect, useRef, useState } from "react";
-=======
 import { useEffect, useMemo, useRef, useState } from "react";
 import { useToast } from "@/features/shared/hooks/useToast";
->>>>>>> 63a92cf7
 import { CrawlingProgress } from "../../progress/components/CrawlingProgress";
 import type { ActiveOperation } from "../../progress/types";
 import { AddKnowledgeDialog } from "../components/AddKnowledgeDialog";
