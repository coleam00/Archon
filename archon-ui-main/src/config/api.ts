/**
 * Unified API Configuration
 * 
 * This module provides centralized configuration for API endpoints
 * and handles different environments (development, Docker, production)
 */

// Get the API URL from environment or use relative URLs for proxy
export function getApiUrl(): string {
<<<<<<< HEAD
  let apiUrl = '';
  
  // Check if VITE_API_URL is provided (set by docker-compose or production)
  if (import.meta.env.VITE_API_URL) {
    apiUrl = import.meta.env.VITE_API_URL;
  }
  // For production, use relative URLs (goes through proxy)
  else if (import.meta.env.PROD) {
    return '';
  }
  // For development, construct from window location
  else {
    const protocol = window.location.protocol;
    const host = window.location.hostname;
    // Use configured port or default to 8181
    const port = import.meta.env.VITE_ARCHON_SERVER_PORT || '8181';
    
    if (!import.meta.env.VITE_ARCHON_SERVER_PORT) {
      console.info('[Archon] Using default ARCHON_SERVER_PORT: 8181');
    }
    
    apiUrl = `${protocol}//${host}:${port}`;
  }
  
  // Ensure HTTPS protocol if current page is HTTPS (prevents mixed content errors)
  if (window.location.protocol === 'https:' && apiUrl.startsWith('http:')) {
    // Check if there's a specific HTTPS API URL configured
    if (import.meta.env.VITE_API_URL_HTTPS) {
      apiUrl = import.meta.env.VITE_API_URL_HTTPS;
    } else {
      // Convert HTTP to HTTPS and handle port appropriately
      apiUrl = apiUrl.replace('http:', 'https:');
      
      // If the URL has a non-standard port (not 80), check if we should use standard HTTPS port
      const url = new URL(apiUrl);
      if (url.port === '8181' || url.port === '80') {
        // For common development/HTTP ports, try standard HTTPS port first
        const httpsPort = import.meta.env.VITE_API_HTTPS_PORT || '443';
        url.port = httpsPort;
        apiUrl = url.toString();
      }
    }
  }
  
  return apiUrl;
=======
  // Check if VITE_API_URL is explicitly provided (for absolute URL mode)
  const viteApiUrl = (import.meta.env as any).VITE_API_URL as string | undefined;
  if (viteApiUrl) {
    return viteApiUrl;
  }

  // Default to relative URLs to use Vite proxy in development
  // or direct proxy in production - this ensures all requests go through proxy
  return '';
>>>>>>> 0502d378
}

// Get the base path for API endpoints
export function getApiBasePath(): string {
  const apiUrl = getApiUrl();
  
  // If using relative URLs (empty string), just return /api
  if (!apiUrl) {
    return '/api';
  }
  
  // For production with VITE_API_URL set, return the URL as-is
  // The backend already handles /api routes, so no need to append /api
  return apiUrl;
}

// Export commonly used values
export const API_BASE_URL = '/api';  // Always use relative URL for API calls
export const API_FULL_URL = getApiUrl();<|MERGE_RESOLUTION|>--- conflicted
+++ resolved
@@ -7,7 +7,6 @@
 
 // Get the API URL from environment or use relative URLs for proxy
 export function getApiUrl(): string {
-<<<<<<< HEAD
   let apiUrl = '';
   
   // Check if VITE_API_URL is provided (set by docker-compose or production)
@@ -53,17 +52,6 @@
   }
   
   return apiUrl;
-=======
-  // Check if VITE_API_URL is explicitly provided (for absolute URL mode)
-  const viteApiUrl = (import.meta.env as any).VITE_API_URL as string | undefined;
-  if (viteApiUrl) {
-    return viteApiUrl;
-  }
-
-  // Default to relative URLs to use Vite proxy in development
-  // or direct proxy in production - this ensures all requests go through proxy
-  return '';
->>>>>>> 0502d378
 }
 
 // Get the base path for API endpoints
