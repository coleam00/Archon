--- conflicted
+++ resolved
@@ -1,32 +1,3 @@
-<<<<<<< HEAD
-import { useState, useEffect, JSX } from "react";
-import {
-  BrowserRouter as Router,
-  Routes,
-  Route,
-  Navigate,
-} from "react-router-dom";
-import { QueryClient, QueryClientProvider } from "@tanstack/react-query";
-import { ReactQueryDevtools } from "@tanstack/react-query-devtools";
-import { KnowledgeBasePage } from "./pages/KnowledgeBasePage";
-import { SettingsPage } from "./pages/SettingsPage";
-import { MCPPage } from "./pages/MCPPage";
-import { OnboardingPage } from "./pages/OnboardingPage";
-import { AgentsPage } from "./features/agents/components";
-import { MainLayout } from "./components/layouts/MainLayout";
-import { ThemeProvider } from "./contexts/ThemeContext";
-import { ToastProvider } from "./contexts/ToastContext";
-import { ToastProvider as FeaturesToastProvider } from "./features/ui/components/ToastProvider";
-import { SettingsProvider, useSettings } from "./contexts/SettingsContext";
-import { ServiceRegistryProvider } from "./contexts/ServiceRegistryContext";
-import { TooltipProvider } from "./features/ui/primitives/tooltip";
-import { ProjectPage } from "./pages/ProjectPage";
-import { DisconnectScreenOverlay } from "./components/DisconnectScreenOverlay";
-import { ErrorBoundaryWithBugReport } from "./components/bug-report/ErrorBoundaryWithBugReport";
-import { MigrationBanner } from "./components/ui/MigrationBanner";
-import { serverHealthService } from "./services/serverHealthService";
-import { useMigrationStatus } from "./hooks/useMigrationStatus";
-=======
 import { useState, useEffect } from 'react';
 import { BrowserRouter as Router, Routes, Route, Navigate } from 'react-router-dom';
 import { QueryClient, QueryClientProvider } from '@tanstack/react-query';
@@ -35,11 +6,13 @@
 import { SettingsPage } from './pages/SettingsPage';
 import { MCPPage } from './pages/MCPPage';
 import { OnboardingPage } from './pages/OnboardingPage';
+import { AgentsPage } from './features/agents/components';
 import { MainLayout } from './components/layout/MainLayout';
 import { ThemeProvider } from './contexts/ThemeContext';
 import { ToastProvider } from './contexts/ToastContext';
 import { ToastProvider as FeaturesToastProvider } from './features/ui/components/ToastProvider';
 import { SettingsProvider, useSettings } from './contexts/SettingsContext';
+import { ServiceRegistryProvider } from './contexts/ServiceRegistryContext';
 import { TooltipProvider } from './features/ui/primitives/tooltip';
 import { ProjectPage } from './pages/ProjectPage';
 import { DisconnectScreenOverlay } from './components/DisconnectScreenOverlay';
@@ -47,7 +20,6 @@
 import { MigrationBanner } from './components/ui/MigrationBanner';
 import { serverHealthService } from './services/serverHealthService';
 import { useMigrationStatus } from './hooks/useMigrationStatus';
->>>>>>> 012d2c58
 
 // Create a client with optimized settings for our polling use case
 const queryClient = new QueryClient({
