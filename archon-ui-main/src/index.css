@tailwind base;
@tailwind components;
@tailwind utilities;
@layer base {
  :root {
    /* Light mode variables */
    --background: 0 0% 98%;
    --foreground: 240 10% 3.9%;
    --muted: 240 4.8% 95.9%;
    --muted-foreground: 240 3.8% 46.1%;
    --popover: 0 0% 100%;
    --popover-foreground: 240 10% 3.9%;
    --border: 240 5.9% 90%;
    --input: 240 5.9% 90%;
    --card: 0 0% 100%;
    --card-foreground: 240 10% 3.9%;
    --primary: 271 91% 65%;
    --primary-foreground: 0 0% 100%;
    --secondary: 240 4.8% 95.9%;
    --secondary-foreground: 240 5.9% 10%;
    --accent: 271 91% 65%;
    --accent-foreground: 0 0% 100%;
    --destructive: 0 84.2% 60.2%;
    --destructive-foreground: 0 0% 98%;
    --ring: 240 5.9% 10%;
    --radius: 0.5rem;
    --purple-accent: 271 91% 65%;
    --green-accent: 160 84% 39%;
    --pink-accent: 330 90% 65%;
    --blue-accent: 217 91% 60%;
  }
  .dark {
    /* Dark mode variables */
    --background: 0 0% 0%;
    --foreground: 0 0% 100%;
    --muted: 240 4% 16%;
    --muted-foreground: 240 5% 65%;
    --popover: 0 0% 0%;
    --popover-foreground: 0 0% 100%;
    --border: 240 3.7% 15.9%;
    --input: 240 3.7% 15.9%;
    --card: 0 0% 0%;
    --card-foreground: 0 0% 100%;
    --primary: 271 91% 65%;
    --primary-foreground: 0 0% 100%;
    --secondary: 240 3.7% 15.9%;
    --secondary-foreground: 0 0% 98%;
    --accent: 271 91% 65%;
    --accent-foreground: 0 0% 100%;
    --destructive: 0 84.2% 60.2%;
    --destructive-foreground: 0 0% 98%;
    --ring: 240 3.7% 15.9%;
    --radius: 0.5rem;
    --purple-accent: 271 91% 65%;
    --green-accent: 160 84% 39%;
    --pink-accent: 330 90% 65%;
    --blue-accent: 217 91% 60%;
  }
}
@layer base {
  * {
    @apply border-border;
  }
  body {
    @apply bg-background text-foreground;
    font-feature-settings: "rlig" 1, "calt" 1;
  }
}
@layer components {
  /* Grid pattern for background (actually used in MainLayout) */
  .neon-grid {
    background-image:
      linear-gradient(to right, #a855f720 1px, transparent 1px),
      linear-gradient(to bottom, #a855f720 1px, transparent 1px);
    background-size: 40px 40px;
  }
<<<<<<< HEAD
  .neon-divider-h {
    @apply h-[1px] w-full;
  }
  .neon-divider-h.purple {
    @apply bg-purple-500;
  }
  .neon-divider-h.green {
    @apply bg-emerald-500;
  }
  .neon-divider-h.pink {
    @apply bg-pink-500;
  }
  .neon-divider-h.blue {
    @apply bg-blue-500;
  }
  .neon-divider-v {
    @apply w-[1px] h-full;
  }
  .neon-divider-v.purple {
    @apply bg-purple-500;
  }
  .neon-divider-v.green {
    @apply bg-emerald-500;
  }
  .neon-divider-v.pink {
    @apply bg-pink-500;
  }
  .neon-divider-v.blue {
    @apply bg-blue-500;
  }
  .knowledge-item-card {
    @apply relative backdrop-blur-md bg-gradient-to-b from-white/10 to-black/30 border border-purple-500/30 rounded-md p-4 transition-all duration-300;
    @apply before:content-[""] before:absolute before:top-0 before:left-0 before:w-full before:h-[2px] before:bg-purple-500 before:shadow-[0_0_20px_5px_rgba(168,85,247,0.7)];
    @apply after:content-[""] after:absolute after:top-0 after:left-0 after:right-0 after:h-16 after:bg-gradient-to-b after:from-purple-500/20 after:to-purple-500/5 after:rounded-t-md after:pointer-events-none;
    @apply shadow-[0_10px_30px_-15px_rgba(0,0,0,0.7)];
  }
  .knowledge-item-card:hover {
    @apply border-purple-500/70 shadow-[0_15px_40px_-15px_rgba(0,0,0,0.9)] before:shadow-[0_0_25px_8px_rgba(168,85,247,0.8)];
    @apply translate-y-[-2px];
  }
  /* Glassmorphism utility classes */
  .glass {
    /* Light mode (base) styles */
    @apply backdrop-blur-md bg-gradient-to-b from-white/80 to-white/60 border border-gray-200 shadow-[0_10px_30px_-15px_rgba(0,0,0,0.1)];
    /* Dark mode overrides */
    @apply dark:bg-gradient-to-b dark:from-white/10 dark:to-black/30 dark:border-zinc-800/50 dark:shadow-[0_10px_30px_-15px_rgba(0,0,0,0.7)];
  }
  .glass-purple {
    /* Light mode (base) styles */
    @apply backdrop-blur-md bg-gradient-to-b from-white/80 to-white/60 border border-purple-300 shadow-[0_10px_30px_-15px_rgba(168,85,247,0.15)];
    @apply before:content-[""] before:absolute before:top-0 before:left-0 before:w-full before:h-[2px] before:bg-purple-500 before:shadow-[0_0_10px_2px_rgba(168,85,247,0.4)];
    @apply after:content-[""] after:absolute after:top-0 after:left-0 after:right-0 after:h-16 after:bg-gradient-to-b after:from-purple-100 after:to-white after:rounded-t-md after:pointer-events-none;
    /* Dark mode overrides */
    @apply dark:from-white/10 dark:to-black/30 dark:border-purple-500/30 dark:shadow-[0_10px_30px_-15px_rgba(0,0,0,0.7)];
    @apply dark:before:shadow-[0_0_20px_5px_rgba(168,85,247,0.7)];
    @apply dark:after:from-purple-500/20 dark:after:to-purple-500/5;
  }
  .glass-green {
    /* Light mode (base) styles */
    @apply backdrop-blur-md bg-gradient-to-b from-white/80 to-white/60 border border-emerald-300 shadow-[0_10px_30px_-15px_rgba(16,185,129,0.15)];
    @apply before:content-[""] before:absolute before:top-0 before:left-0 before:w-full before:h-[2px] before:bg-emerald-500 before:shadow-[0_0_10px_2px_rgba(16,185,129,0.4)];
    @apply after:content-[""] after:absolute after:top-0 after:left-0 after:right-0 after:h-16 after:bg-gradient-to-b after:from-emerald-100 after:to-white after:rounded-t-md after:pointer-events-none;
    /* Dark mode overrides */
    @apply dark:from-white/10 dark:to-black/30 dark:border-emerald-500/30 dark:shadow-[0_10px_30px_-15px_rgba(0,0,0,0.7)];
    @apply dark:before:shadow-[0_0_20px_5px_rgba(16,185,129,0.7)];
    @apply dark:after:from-emerald-500/20 dark:after:to-emerald-500/5;
  }
  .glass-pink {
    /* Light mode (base) styles */
    @apply backdrop-blur-md bg-gradient-to-b from-white/80 to-white/60 border border-pink-300 shadow-[0_10px_30px_-15px_rgba(236,72,153,0.15)];
    @apply before:content-[""] before:absolute before:top-0 before:left-0 before:w-full before:h-[2px] before:bg-pink-500 before:shadow-[0_0_10px_2px_rgba(236,72,153,0.4)];
    @apply after:content-[""] after:absolute after:top-0 after:left-0 after:right-0 after:h-16 after:bg-gradient-to-b after:from-pink-100 after:to-white after:rounded-t-md after:pointer-events-none;
    /* Dark mode overrides */
    @apply dark:from-white/10 dark:to-black/30 dark:border-pink-500/30 dark:shadow-[0_10px_30px_-15px_rgba(0,0,0,0.7)];
    @apply dark:before:shadow-[0_0_20px_5px_rgba(236,72,153,0.7)];
    @apply dark:after:from-pink-500/20 dark:after:to-pink-500/5;
  }
  .glass-blue {
    /* Light mode (base) styles */
    @apply backdrop-blur-md bg-gradient-to-b from-white/80 to-white/60 border border-blue-300 shadow-[0_10px_30px_-15px_rgba(59,130,246,0.15)];
    @apply before:content-[""] before:absolute before:top-0 before:left-0 before:w-full before:h-[2px] before:bg-blue-500 before:shadow-[0_0_10px_2px_rgba(59,130,246,0.4)];
    @apply after:content-[""] after:absolute after:top-0 after:left-0 after:right-0 after:h-16 after:bg-gradient-to-b after:from-blue-100 after:to-white after:rounded-t-md after:pointer-events-none;
    /* Dark mode overrides */
    @apply dark:from-white/10 dark:to-black/30 dark:border-blue-500/30 dark:shadow-[0_10px_30px_-15px_rgba(0,0,0,0.7)];
    @apply dark:before:shadow-[0_0_20px_5px_rgba(59,130,246,0.7)];
    @apply dark:after:from-blue-500/20 dark:after:to-blue-500/5;
  }
  /* Hide scrollbar but allow scrolling */
  .hide-scrollbar {
    -ms-overflow-style: none; /* IE and Edge */
    scrollbar-width: none; /* Firefox */
  }
  .hide-scrollbar::-webkit-scrollbar {
    display: none; /* Chrome, Safari and Opera */
  }

  /* Custom scrollbar for dark theme */
  .custom-scrollbar {
    scrollbar-width: thin;
    scrollbar-color: rgba(168, 85, 247, 0.3) rgba(39, 39, 42, 0.3);
  }

  .custom-scrollbar::-webkit-scrollbar {
    width: 8px;
  }

  .custom-scrollbar::-webkit-scrollbar-track {
    background: rgba(39, 39, 42, 0.3);
    border-radius: 4px;
  }

  .custom-scrollbar::-webkit-scrollbar-thumb {
    background: linear-gradient(
      180deg,
      rgba(168, 85, 247, 0.3) 0%,
      rgba(7, 180, 130, 0.2) 100%
    );
    border-radius: 4px;
    transition: background 0.3s ease;
  }

  .custom-scrollbar::-webkit-scrollbar-thumb:hover {
    background: linear-gradient(
      180deg,
      rgba(168, 85, 247, 0.5) 0%,
      rgba(7, 180, 130, 0.3) 100%
    );
  }

  .custom-scrollbar::-webkit-scrollbar-thumb:active {
    background: linear-gradient(
      180deg,
      rgba(168, 85, 247, 0.6) 0%,
      rgba(7, 180, 130, 0.4) 100%
    );
  }
  /* Card flip animations */
  .flip-card .backface-hidden {
    backface-visibility: hidden;
    -webkit-backface-visibility: hidden;
  }
  .rotate-y-180 {
    transform: rotateY(180deg);
  }
  .transform-style-preserve-3d {
    transform-style: preserve-3d;
    -webkit-transform-style: preserve-3d;
=======
  
  .dark .neon-grid {
    background-image:
      linear-gradient(to right, #a855f730 1px, transparent 1px),
      linear-gradient(to bottom, #a855f730 1px, transparent 1px);
>>>>>>> 012d2c58
  }
}

/* Animation delays (checked for usage) */
.animation-delay-150 {
  animation-delay: 150ms;
}
.animation-delay-300 {
  animation-delay: 300ms;
}

<<<<<<< HEAD
/* Card expansion animation */
.card-collapsed {
  height: 140px;
  transition: height 0.5s ease-in-out;
}

.card-expanded {
  height: 280px;
  transition: height 0.5s ease-in-out;
}

/* Ensure scrollable content in expanded cards */
.card-expanded .flex-1.overflow-hidden > .absolute {
  /* Removed max-height to allow full scrolling */
}

/* Screensaver Animations */
@keyframes pulse {
  0% {
    transform: scale(0);
    opacity: 1;
  }
  100% {
    transform: scale(1);
    opacity: 0;
  }
}

@keyframes float {
  0%,
  100% {
    transform: translateY(0) translateX(0);
  }
  33% {
    transform: translateY(-30px) translateX(10px);
  }
  66% {
    transform: translateY(30px) translateX(-10px);
  }
}

@keyframes breathe {
  0%,
  100% {
    transform: scale(1);
  }
  50% {
    transform: scale(1.05);
  }
}

@keyframes hologram {
  0%,
  100% {
    opacity: 1;
    transform: rotateY(0deg) scale(1);
  }
  50% {
    opacity: 0.8;
    transform: rotateY(10deg) scale(1.02);
  }
}

@keyframes scan {
  0% {
    transform: translateY(-100%);
  }
  100% {
    transform: translateY(100%);
  }
}

@keyframes etherealFloat {
  0%,
  100% {
    transform: translateY(0) scale(1);
    opacity: 0.6;
  }
  50% {
    transform: translateY(-20px) scale(1.05);
    opacity: 0.8;
  }
}

@keyframes glow {
  0%,
  100% {
    transform: scale(1);
    opacity: 0.6;
  }
  50% {
    transform: scale(1.1);
    opacity: 0.8;
  }
}

@keyframes pulse-glow {
  0%,
  100% {
    box-shadow: 0 0 20px 10px rgba(59, 130, 246, 0.5),
      0 0 40px 20px rgba(59, 130, 246, 0.3);
  }
  50% {
    box-shadow: 0 0 30px 15px rgba(59, 130, 246, 0.7),
      0 0 60px 30px rgba(59, 130, 246, 0.4);
=======
/* Pulse glow animation (used in GlassCrawlDepthSelector) */
@keyframes pulse-glow {
  0%, 100% {
    box-shadow:
      0 0 20px 10px hsl(var(--blue-accent) / 0.50),
      0 0 40px 20px hsl(var(--blue-accent) / 0.30);
  }
  50% {
    box-shadow:
      0 0 30px 15px hsl(var(--blue-accent) / 0.70),
      0 0 60px 30px hsl(var(--blue-accent) / 0.40);
>>>>>>> 012d2c58
  }
}

.animate-pulse-glow {
  animation: pulse-glow 2s ease-in-out infinite;
}

<<<<<<< HEAD
/* Thin scrollbar styles */
=======
@media (prefers-reduced-motion: reduce) {
  .animate-pulse-glow {
    animation: none !important;
  }
}

/* Custom scrollbar styles (used in multiple components) */
.custom-scrollbar {
  scrollbar-width: thin;
  scrollbar-color: hsl(var(--blue-accent) / 0.30) transparent;
}

.custom-scrollbar::-webkit-scrollbar {
  width: 8px;
}

.custom-scrollbar::-webkit-scrollbar-track {
  background: transparent;
}

.custom-scrollbar::-webkit-scrollbar-thumb {
  background-color: hsl(var(--blue-accent) / 0.30);
  border-radius: 4px;
  transition: background-color 0.2s ease;
}

.custom-scrollbar::-webkit-scrollbar-thumb:hover {
  background-color: hsl(var(--blue-accent) / 0.50);
}

.dark .custom-scrollbar {
  scrollbar-color: hsl(var(--blue-accent) / 0.45) transparent;
}

.dark .custom-scrollbar::-webkit-scrollbar-thumb {
  background-color: hsl(var(--blue-accent) / 0.40);
}

.dark .custom-scrollbar::-webkit-scrollbar-thumb:hover {
  background-color: hsl(var(--blue-accent) / 0.60);
}

/* Thin scrollbar styles (used in KanbanColumn and other components) - Tron-themed */
>>>>>>> 012d2c58
.scrollbar-thin {
  scrollbar-width: thin;
  scrollbar-color: hsl(var(--blue-accent) / 0.40) transparent;
}

.scrollbar-thin::-webkit-scrollbar {
  width: 6px;
  height: 6px;
}

.scrollbar-thin::-webkit-scrollbar-track {
  background: transparent;
}

.scrollbar-thin::-webkit-scrollbar-thumb {
  background: linear-gradient(
    to bottom,
    hsl(var(--blue-accent) / 0.60),
    hsl(var(--blue-accent) / 0.30)
  );
  border-radius: 3px;
  box-shadow: 0 0 3px hsl(var(--blue-accent) / 0.40);
  transition: background 0.2s ease, box-shadow 0.2s ease;
}

.scrollbar-thin::-webkit-scrollbar-thumb:hover {
  background: linear-gradient(
    to bottom,
    hsl(var(--blue-accent) / 0.80),
    hsl(var(--blue-accent) / 0.50)
  );
  box-shadow:
    0 0 6px hsl(var(--blue-accent) / 0.60),
    inset 0 0 3px hsl(var(--blue-accent) / 0.30);
}

.dark .scrollbar-thin {
  scrollbar-color: hsl(var(--blue-accent) / 0.50) transparent;
}

.dark .scrollbar-thin::-webkit-scrollbar-thumb {
  background: linear-gradient(
    to bottom,
    hsl(var(--blue-accent) / 0.50),
    hsl(var(--blue-accent) / 0.20)
  );
  box-shadow: 0 0 4px hsl(var(--blue-accent) / 0.50);
}

.dark .scrollbar-thin::-webkit-scrollbar-thumb:hover {
  background: linear-gradient(
    to bottom,
    hsl(var(--blue-accent) / 0.70),
    hsl(var(--blue-accent) / 0.40)
  );
  box-shadow:
    0 0 8px hsl(var(--blue-accent) / 0.70),
    inset 0 0 3px hsl(var(--blue-accent) / 0.40);
}<|MERGE_RESOLUTION|>--- conflicted
+++ resolved
@@ -74,161 +74,11 @@
       linear-gradient(to bottom, #a855f720 1px, transparent 1px);
     background-size: 40px 40px;
   }
-<<<<<<< HEAD
-  .neon-divider-h {
-    @apply h-[1px] w-full;
-  }
-  .neon-divider-h.purple {
-    @apply bg-purple-500;
-  }
-  .neon-divider-h.green {
-    @apply bg-emerald-500;
-  }
-  .neon-divider-h.pink {
-    @apply bg-pink-500;
-  }
-  .neon-divider-h.blue {
-    @apply bg-blue-500;
-  }
-  .neon-divider-v {
-    @apply w-[1px] h-full;
-  }
-  .neon-divider-v.purple {
-    @apply bg-purple-500;
-  }
-  .neon-divider-v.green {
-    @apply bg-emerald-500;
-  }
-  .neon-divider-v.pink {
-    @apply bg-pink-500;
-  }
-  .neon-divider-v.blue {
-    @apply bg-blue-500;
-  }
-  .knowledge-item-card {
-    @apply relative backdrop-blur-md bg-gradient-to-b from-white/10 to-black/30 border border-purple-500/30 rounded-md p-4 transition-all duration-300;
-    @apply before:content-[""] before:absolute before:top-0 before:left-0 before:w-full before:h-[2px] before:bg-purple-500 before:shadow-[0_0_20px_5px_rgba(168,85,247,0.7)];
-    @apply after:content-[""] after:absolute after:top-0 after:left-0 after:right-0 after:h-16 after:bg-gradient-to-b after:from-purple-500/20 after:to-purple-500/5 after:rounded-t-md after:pointer-events-none;
-    @apply shadow-[0_10px_30px_-15px_rgba(0,0,0,0.7)];
-  }
-  .knowledge-item-card:hover {
-    @apply border-purple-500/70 shadow-[0_15px_40px_-15px_rgba(0,0,0,0.9)] before:shadow-[0_0_25px_8px_rgba(168,85,247,0.8)];
-    @apply translate-y-[-2px];
-  }
-  /* Glassmorphism utility classes */
-  .glass {
-    /* Light mode (base) styles */
-    @apply backdrop-blur-md bg-gradient-to-b from-white/80 to-white/60 border border-gray-200 shadow-[0_10px_30px_-15px_rgba(0,0,0,0.1)];
-    /* Dark mode overrides */
-    @apply dark:bg-gradient-to-b dark:from-white/10 dark:to-black/30 dark:border-zinc-800/50 dark:shadow-[0_10px_30px_-15px_rgba(0,0,0,0.7)];
-  }
-  .glass-purple {
-    /* Light mode (base) styles */
-    @apply backdrop-blur-md bg-gradient-to-b from-white/80 to-white/60 border border-purple-300 shadow-[0_10px_30px_-15px_rgba(168,85,247,0.15)];
-    @apply before:content-[""] before:absolute before:top-0 before:left-0 before:w-full before:h-[2px] before:bg-purple-500 before:shadow-[0_0_10px_2px_rgba(168,85,247,0.4)];
-    @apply after:content-[""] after:absolute after:top-0 after:left-0 after:right-0 after:h-16 after:bg-gradient-to-b after:from-purple-100 after:to-white after:rounded-t-md after:pointer-events-none;
-    /* Dark mode overrides */
-    @apply dark:from-white/10 dark:to-black/30 dark:border-purple-500/30 dark:shadow-[0_10px_30px_-15px_rgba(0,0,0,0.7)];
-    @apply dark:before:shadow-[0_0_20px_5px_rgba(168,85,247,0.7)];
-    @apply dark:after:from-purple-500/20 dark:after:to-purple-500/5;
-  }
-  .glass-green {
-    /* Light mode (base) styles */
-    @apply backdrop-blur-md bg-gradient-to-b from-white/80 to-white/60 border border-emerald-300 shadow-[0_10px_30px_-15px_rgba(16,185,129,0.15)];
-    @apply before:content-[""] before:absolute before:top-0 before:left-0 before:w-full before:h-[2px] before:bg-emerald-500 before:shadow-[0_0_10px_2px_rgba(16,185,129,0.4)];
-    @apply after:content-[""] after:absolute after:top-0 after:left-0 after:right-0 after:h-16 after:bg-gradient-to-b after:from-emerald-100 after:to-white after:rounded-t-md after:pointer-events-none;
-    /* Dark mode overrides */
-    @apply dark:from-white/10 dark:to-black/30 dark:border-emerald-500/30 dark:shadow-[0_10px_30px_-15px_rgba(0,0,0,0.7)];
-    @apply dark:before:shadow-[0_0_20px_5px_rgba(16,185,129,0.7)];
-    @apply dark:after:from-emerald-500/20 dark:after:to-emerald-500/5;
-  }
-  .glass-pink {
-    /* Light mode (base) styles */
-    @apply backdrop-blur-md bg-gradient-to-b from-white/80 to-white/60 border border-pink-300 shadow-[0_10px_30px_-15px_rgba(236,72,153,0.15)];
-    @apply before:content-[""] before:absolute before:top-0 before:left-0 before:w-full before:h-[2px] before:bg-pink-500 before:shadow-[0_0_10px_2px_rgba(236,72,153,0.4)];
-    @apply after:content-[""] after:absolute after:top-0 after:left-0 after:right-0 after:h-16 after:bg-gradient-to-b after:from-pink-100 after:to-white after:rounded-t-md after:pointer-events-none;
-    /* Dark mode overrides */
-    @apply dark:from-white/10 dark:to-black/30 dark:border-pink-500/30 dark:shadow-[0_10px_30px_-15px_rgba(0,0,0,0.7)];
-    @apply dark:before:shadow-[0_0_20px_5px_rgba(236,72,153,0.7)];
-    @apply dark:after:from-pink-500/20 dark:after:to-pink-500/5;
-  }
-  .glass-blue {
-    /* Light mode (base) styles */
-    @apply backdrop-blur-md bg-gradient-to-b from-white/80 to-white/60 border border-blue-300 shadow-[0_10px_30px_-15px_rgba(59,130,246,0.15)];
-    @apply before:content-[""] before:absolute before:top-0 before:left-0 before:w-full before:h-[2px] before:bg-blue-500 before:shadow-[0_0_10px_2px_rgba(59,130,246,0.4)];
-    @apply after:content-[""] after:absolute after:top-0 after:left-0 after:right-0 after:h-16 after:bg-gradient-to-b after:from-blue-100 after:to-white after:rounded-t-md after:pointer-events-none;
-    /* Dark mode overrides */
-    @apply dark:from-white/10 dark:to-black/30 dark:border-blue-500/30 dark:shadow-[0_10px_30px_-15px_rgba(0,0,0,0.7)];
-    @apply dark:before:shadow-[0_0_20px_5px_rgba(59,130,246,0.7)];
-    @apply dark:after:from-blue-500/20 dark:after:to-blue-500/5;
-  }
-  /* Hide scrollbar but allow scrolling */
-  .hide-scrollbar {
-    -ms-overflow-style: none; /* IE and Edge */
-    scrollbar-width: none; /* Firefox */
-  }
-  .hide-scrollbar::-webkit-scrollbar {
-    display: none; /* Chrome, Safari and Opera */
-  }
-
-  /* Custom scrollbar for dark theme */
-  .custom-scrollbar {
-    scrollbar-width: thin;
-    scrollbar-color: rgba(168, 85, 247, 0.3) rgba(39, 39, 42, 0.3);
-  }
-
-  .custom-scrollbar::-webkit-scrollbar {
-    width: 8px;
-  }
-
-  .custom-scrollbar::-webkit-scrollbar-track {
-    background: rgba(39, 39, 42, 0.3);
-    border-radius: 4px;
-  }
-
-  .custom-scrollbar::-webkit-scrollbar-thumb {
-    background: linear-gradient(
-      180deg,
-      rgba(168, 85, 247, 0.3) 0%,
-      rgba(7, 180, 130, 0.2) 100%
-    );
-    border-radius: 4px;
-    transition: background 0.3s ease;
-  }
-
-  .custom-scrollbar::-webkit-scrollbar-thumb:hover {
-    background: linear-gradient(
-      180deg,
-      rgba(168, 85, 247, 0.5) 0%,
-      rgba(7, 180, 130, 0.3) 100%
-    );
-  }
-
-  .custom-scrollbar::-webkit-scrollbar-thumb:active {
-    background: linear-gradient(
-      180deg,
-      rgba(168, 85, 247, 0.6) 0%,
-      rgba(7, 180, 130, 0.4) 100%
-    );
-  }
-  /* Card flip animations */
-  .flip-card .backface-hidden {
-    backface-visibility: hidden;
-    -webkit-backface-visibility: hidden;
-  }
-  .rotate-y-180 {
-    transform: rotateY(180deg);
-  }
-  .transform-style-preserve-3d {
-    transform-style: preserve-3d;
-    -webkit-transform-style: preserve-3d;
-=======
   
   .dark .neon-grid {
     background-image:
       linear-gradient(to right, #a855f730 1px, transparent 1px),
       linear-gradient(to bottom, #a855f730 1px, transparent 1px);
->>>>>>> 012d2c58
   }
 }
 
@@ -240,113 +90,6 @@
   animation-delay: 300ms;
 }
 
-<<<<<<< HEAD
-/* Card expansion animation */
-.card-collapsed {
-  height: 140px;
-  transition: height 0.5s ease-in-out;
-}
-
-.card-expanded {
-  height: 280px;
-  transition: height 0.5s ease-in-out;
-}
-
-/* Ensure scrollable content in expanded cards */
-.card-expanded .flex-1.overflow-hidden > .absolute {
-  /* Removed max-height to allow full scrolling */
-}
-
-/* Screensaver Animations */
-@keyframes pulse {
-  0% {
-    transform: scale(0);
-    opacity: 1;
-  }
-  100% {
-    transform: scale(1);
-    opacity: 0;
-  }
-}
-
-@keyframes float {
-  0%,
-  100% {
-    transform: translateY(0) translateX(0);
-  }
-  33% {
-    transform: translateY(-30px) translateX(10px);
-  }
-  66% {
-    transform: translateY(30px) translateX(-10px);
-  }
-}
-
-@keyframes breathe {
-  0%,
-  100% {
-    transform: scale(1);
-  }
-  50% {
-    transform: scale(1.05);
-  }
-}
-
-@keyframes hologram {
-  0%,
-  100% {
-    opacity: 1;
-    transform: rotateY(0deg) scale(1);
-  }
-  50% {
-    opacity: 0.8;
-    transform: rotateY(10deg) scale(1.02);
-  }
-}
-
-@keyframes scan {
-  0% {
-    transform: translateY(-100%);
-  }
-  100% {
-    transform: translateY(100%);
-  }
-}
-
-@keyframes etherealFloat {
-  0%,
-  100% {
-    transform: translateY(0) scale(1);
-    opacity: 0.6;
-  }
-  50% {
-    transform: translateY(-20px) scale(1.05);
-    opacity: 0.8;
-  }
-}
-
-@keyframes glow {
-  0%,
-  100% {
-    transform: scale(1);
-    opacity: 0.6;
-  }
-  50% {
-    transform: scale(1.1);
-    opacity: 0.8;
-  }
-}
-
-@keyframes pulse-glow {
-  0%,
-  100% {
-    box-shadow: 0 0 20px 10px rgba(59, 130, 246, 0.5),
-      0 0 40px 20px rgba(59, 130, 246, 0.3);
-  }
-  50% {
-    box-shadow: 0 0 30px 15px rgba(59, 130, 246, 0.7),
-      0 0 60px 30px rgba(59, 130, 246, 0.4);
-=======
 /* Pulse glow animation (used in GlassCrawlDepthSelector) */
 @keyframes pulse-glow {
   0%, 100% {
@@ -358,7 +101,6 @@
     box-shadow:
       0 0 30px 15px hsl(var(--blue-accent) / 0.70),
       0 0 60px 30px hsl(var(--blue-accent) / 0.40);
->>>>>>> 012d2c58
   }
 }
 
@@ -366,9 +108,6 @@
   animation: pulse-glow 2s ease-in-out infinite;
 }
 
-<<<<<<< HEAD
-/* Thin scrollbar styles */
-=======
 @media (prefers-reduced-motion: reduce) {
   .animate-pulse-glow {
     animation: none !important;
@@ -412,7 +151,6 @@
 }
 
 /* Thin scrollbar styles (used in KanbanColumn and other components) - Tron-themed */
->>>>>>> 012d2c58
 .scrollbar-thin {
   scrollbar-width: thin;
   scrollbar-color: hsl(var(--blue-accent) / 0.40) transparent;
