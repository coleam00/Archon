import React, { useState, useEffect, useRef } from 'react';
import { motion, AnimatePresence } from 'framer-motion';
import { 
  Activity,
  AlertTriangle,
  CheckCircle,
  ChevronDown,
  ChevronUp,
  Clock,
  Globe,
  FileText,
  RotateCcw,
  X,
  FileCode,
  Upload,
  Search,
  Cpu,
  Database,
  Code,
  Zap,
  Square,
  Layers,
  Download
} from 'lucide-react';
import { Card } from '../ui/Card';
import { Button } from '../ui/Button';
import { Badge } from '../ui/Badge';
import { CrawlProgressData } from '../../types/crawl';
import { useCrawlProgressPolling } from '../../hooks/usePolling';
import { useTerminalScroll } from '../../hooks/useTerminalScroll';

interface CrawlingProgressCardProps {
  progressId: string;
  initialData?: Partial<CrawlProgressData>;
  onComplete?: (data: CrawlProgressData) => void;
  onError?: (error: string) => void;
  onRetry?: () => void;
  onDismiss?: () => void;
  onStop?: () => void;
}

// Simple mapping of backend status to UI display
const STATUS_CONFIG = {
  // Common statuses
  'starting': { label: 'Starting', icon: <Activity className="w-4 h-4" />, color: 'blue' },
  'initializing': { label: 'Initializing', icon: <Activity className="w-4 h-4" />, color: 'blue' },
  
  // Crawl statuses
  'analyzing': { label: 'Analyzing URL', icon: <Search className="w-4 h-4" />, color: 'purple' },
  'crawling': { label: 'Crawling Pages', icon: <Globe className="w-4 h-4" />, color: 'blue' },
  'processing': { label: 'Processing Content', icon: <Cpu className="w-4 h-4" />, color: 'cyan' },
  'source_creation': { label: 'Creating Source', icon: <FileText className="w-4 h-4" />, color: 'indigo' },
  'document_storage': { label: 'Storing Documents', icon: <Database className="w-4 h-4" />, color: 'green' },
  'code_extraction': { label: 'Extracting Code', icon: <Code className="w-4 h-4" />, color: 'yellow' },
  'finalization': { label: 'Finalizing', icon: <Zap className="w-4 h-4" />, color: 'orange' },
  
  // Upload statuses
  'reading': { label: 'Reading File', icon: <Download className="w-4 h-4" />, color: 'blue' },
  'extracting': { label: 'Extracting Text', icon: <FileText className="w-4 h-4" />, color: 'blue' },
  'chunking': { label: 'Chunking Content', icon: <Cpu className="w-4 h-4" />, color: 'blue' },
  'creating_source': { label: 'Creating Source', icon: <Database className="w-4 h-4" />, color: 'blue' },
  'summarizing': { label: 'Generating Summary', icon: <Search className="w-4 h-4" />, color: 'purple' },
  'storing': { label: 'Storing Chunks', icon: <Database className="w-4 h-4" />, color: 'green' },
  
  // End states
  'completed': { label: 'Completed', icon: <CheckCircle className="w-4 h-4" />, color: 'green' },
  'error': { label: 'Error', icon: <AlertTriangle className="w-4 h-4" />, color: 'red' },
  'failed': { label: 'Failed', icon: <AlertTriangle className="w-4 h-4" />, color: 'red' },
  'cancelled': { label: 'Cancelled', icon: <X className="w-4 h-4" />, color: 'gray' },
  'stopping': { label: 'Stopping', icon: <Square className="w-4 h-4" />, color: 'orange' },
} as const;

export const CrawlingProgressCard: React.FC<CrawlingProgressCardProps> = ({
  progressId,
  initialData,
  onComplete,
  onError,
  onRetry,
  onDismiss,
  onStop
}) => {
  const [showDetailedProgress, setShowDetailedProgress] = useState(true);
  const [showLogs, setShowLogs] = useState(false);
  const [isStopping, setIsStopping] = useState(false);
  
  // Track completion/error handling
  const [hasHandledCompletion, setHasHandledCompletion] = useState(false);
  const [hasHandledError, setHasHandledError] = useState(false);
  
  // Poll for progress updates
  const { data: progressData } = useCrawlProgressPolling(progressId, {
    onError: (error: Error) => {
      if (error.message === 'Resource no longer exists') {
        if (onDismiss) {
          onDismiss();
        }
      }
    }
  });
  
  // Merge polled data with initial data - preserve important fields
  const displayData = progressData ? {
    ...initialData,
    ...progressData,
    // Ensure we don't lose these fields during polling
    currentUrl: progressData.currentUrl || progressData.current_url || initialData?.currentUrl,
    crawlType: progressData.crawlType || progressData.crawl_type || initialData?.crawlType,
  } : {
    progressId,
    status: 'starting',
    progress: 0,
    message: 'Initializing...',
    ...initialData
  } as CrawlProgressData;
  
  // Use terminal scroll hook for logs
  const logsContainerRef = useTerminalScroll(
    displayData?.logs || [], 
    showLogs
  );
  
  // Handle status changes
  useEffect(() => {
    if (!progressData) return;
    
    if (progressData.status === 'completed' && !hasHandledCompletion && onComplete) {
      setHasHandledCompletion(true);
      onComplete(progressData);
    } else if ((progressData.status === 'error' || progressData.status === 'failed') && !hasHandledError && onError) {
      setHasHandledError(true);
      onError(progressData.error || 'Unknown error');
    }
  }, [progressData?.status, hasHandledCompletion, hasHandledError, onComplete, onError]);
  
  // Get current status config with better fallback
  const statusConfig = (() => {
    const config = STATUS_CONFIG[displayData.status as keyof typeof STATUS_CONFIG];
    if (config) {
      return config;
    }
    
    // Better fallbacks based on progress
    if (displayData.progress >= 100) {
      return STATUS_CONFIG.completed;
    }
    if (displayData.progress > 90) {
      return STATUS_CONFIG.finalization;
    }
    
    // Log unknown statuses for debugging
    console.warn(`Unknown status: ${displayData.status}, progress: ${displayData.progress}%, message: ${displayData.message}`);
    
    return STATUS_CONFIG.processing;
  })();
  
  // Debug log for status transitions
  useEffect(() => {
    if (displayData.status === 'finalization' || 
        (displayData.status === 'starting' && displayData.progress > 90)) {
      console.log('Status transition debug:', {
        status: displayData.status,
        progress: displayData.progress,
        message: displayData.message,
        hasStatusConfig: !!STATUS_CONFIG[displayData.status as keyof typeof STATUS_CONFIG]
      });
    }
  }, [displayData.status, displayData.progress]);
  
  // Determine crawl type display
  const getCrawlTypeDisplay = () => {
    const crawlType = displayData.crawlType || 
      (displayData.uploadType === 'document' ? 'upload' : 'normal');
    
    switch (crawlType) {
      case 'sitemap':
        return { icon: <Layers className="w-4 h-4" />, label: 'Sitemap Crawl' };
      case 'llms-txt':
      case 'text_file':
        return { icon: <FileCode className="w-4 h-4" />, label: 'LLMs.txt Import' };
      case 'upload':
        return { icon: <Upload className="w-4 h-4" />, label: 'Document Upload' };
      default:
        return { icon: <Globe className="w-4 h-4" />, label: 'Web Crawl' };
    }
  };
  
  const crawlType = getCrawlTypeDisplay();
  
  // Handle stop
  const handleStop = async () => {
    if (isStopping || !onStop) return;
    setIsStopping(true);
    try {
      onStop();
    } finally {
      setIsStopping(false);
    }
  };
  
  // Get progress steps based on type
  const getProgressSteps = () => {
    const isUpload = displayData.uploadType === 'document';
    
    const steps = isUpload ? [
      'reading', 'extracting', 'chunking', 'creating_source', 'summarizing', 'storing'
    ] : [
      'analyzing', 'crawling', 'processing', 'source_creation', 'document_storage', 'code_extraction', 'finalization'
    ];
    
    return steps.map(stepId => {
      const config = STATUS_CONFIG[stepId as keyof typeof STATUS_CONFIG];
      const currentIndex = steps.indexOf(displayData.status || '');
      const stepIndex = steps.indexOf(stepId);
      
<<<<<<< HEAD
      if (currentStatus === 'error') {
        if (stepIndex <= currentStepIndex) {
          step.status = stepIndex === currentStepIndex ? 'error' : 'completed';
          step.percentage = stepIndex === currentStepIndex ? currentPercentage : 100;
        } else {
          step.status = 'pending';
          step.percentage = 0;
        }
      } else if (currentStatus === 'completed') {
        step.status = 'completed';
        step.percentage = 100;
      } else if (step.id === normalizedStatus) {
        // This is the active step
        step.status = 'active';
        // Calculate phase-specific percentage based on overall progress
        // Each phase has a range in the overall progress:
        // analyzing: 0-5%, crawling: 5-20%, processing/source_creation: 10-20%, 
        // document_storage: 20-85%, code_storage: 85-95%, finalization: 95-100%
        const phaseRanges = {
          'analyzing': { start: 0, end: 5 },
          'crawling': { start: 5, end: 20 },
          'processing': { start: 10, end: 15 },
          'source_creation': { start: 15, end: 20 },
          'document_storage': { start: 20, end: 85 },
          'code_storage': { start: 85, end: 95 },
          'code_extraction': { start: 85, end: 95 },
          'finalization': { start: 95, end: 100 }
        };
        
        const range = phaseRanges[step.id as keyof typeof phaseRanges];
        if (range && currentPercentage >= range.start) {
          // Calculate percentage within this phase
          const phaseProgress = ((currentPercentage - range.start) / (range.end - range.start)) * 100;
          step.percentage = Math.min(Math.round(phaseProgress), 100);
        } else {
          step.percentage = currentPercentage;
        }
      } else if (stepIndex < currentStepIndex) {
        // Previous steps are completed
        step.status = 'completed';
        step.percentage = 100;
      } else {
        // Future steps are pending
        step.status = 'pending';
        step.percentage = 0;
      }

      // Set specific messages based on current status
      if (step.status === 'active') {
        // Always use the log message from backend if available
        if (progressData.log) {
          step.message = progressData.log;
        } else if (!progressData.log) {
          // Only use fallback messages if no log provided
          if (isUpload) {
            switch (step.id) {
              case 'reading':
                step.message = `Reading ${progressData.fileName || 'file'}...`;
                break;
              case 'extracting':
                step.message = `Extracting text from ${progressData.fileType || 'document'}...`;
                break;
              case 'chunking':
                step.message = 'Breaking into chunks...';
                break;
              case 'creating_source':
                step.message = 'Creating source entry...';
                break;
              case 'summarizing':
                step.message = 'Generating AI summary...';
                break;
              case 'storing':
                step.message = 'Storing in database...';
                break;
            }
          } else {
            switch (step.id) {
              case 'analyzing':
                step.message = 'Detecting URL type...';
                break;
              case 'crawling':
                step.message = `${progressData.processedPages || 0} of ${progressData.totalPages || 0} pages`;
                break;
              case 'processing':
                step.message = 'Chunking content...';
                break;
              case 'source_creation':
                step.message = 'Creating source records...';
                break;
              case 'document_storage':
                // Use stage-specific batch fields for document storage
                if (progressData.document_completed_batches !== undefined && progressData.document_total_batches) {
                  step.message = `Batch ${progressData.document_completed_batches}/${progressData.document_total_batches} - Saving to database...`;
                } else if (progressData.completedBatches !== undefined && progressData.totalBatches) {
                  // Fallback to generic fields for backward compatibility
                  step.message = `Batch ${progressData.completedBatches}/${progressData.totalBatches} - Saving to database...`;
                } else {
                  step.message = 'Saving to database...';
                }
                break;
              case 'code_storage':
                // Use stage-specific batch fields for code examples
                if (progressData.code_current_batch && progressData.code_total_batches) {
                  step.message = `Batch ${progressData.code_current_batch}/${progressData.code_total_batches} - Extracting code blocks...`;
                } else {
                  step.message = 'Extracting code blocks...';
                }
                break;
              case 'finalization':
                step.message = 'Completing crawl...';
                break;
            }
          }
        }
      } else if (step.status === 'completed' && step.percentage === 100 && currentPercentage < 95) {
        // Add message for completed steps when overall progress is still ongoing
        const isTextFile = progressData.currentUrl && 
          (progressData.currentUrl.endsWith('.txt') || progressData.currentUrl.endsWith('.md'));
        
        switch (step.id) {
          case 'crawling':
            step.message = isTextFile ? 'Text file fetched, processing content...' : 'Crawling complete, processing...';
            break;
          case 'analyzing':
            step.message = 'Analysis complete';
            break;
          case 'processing':
            step.message = 'Processing complete';
            break;
          case 'source_creation':
            step.message = 'Source created';
            break;
        }
=======
      let status: 'pending' | 'active' | 'completed' | 'error' = 'pending';
      
      if (displayData.status === 'completed') {
        status = 'completed';
      } else if (displayData.status === 'error' || displayData.status === 'failed') {
        status = stepIndex <= currentIndex ? 'error' : 'pending';
      } else if (stepIndex < currentIndex) {
        status = 'completed';
      } else if (stepIndex === currentIndex) {
        status = 'active';
>>>>>>> 78564075
      }
      
      return {
        id: stepId,
        label: config.label,
        icon: config.icon,
        status
      };
    });
  };
  
  const progressSteps = getProgressSteps();
<<<<<<< HEAD
  const overallStatus = progressData.status;

  const getOverallStatusDisplay = () => {
    const isUpload = progressData.uploadType === 'document';
    
    switch (overallStatus) {
      case 'starting':
        return {
          text: isUpload ? 'Starting upload...' : 'Starting crawl...',
          color: 'blue' as const,
          icon: <Clock className="w-4 h-4" />
        };
      case 'completed':
        return {
          text: isUpload ? 'Upload completed!' : 'Crawling completed!',
          color: 'green' as const,
          icon: <CheckCircle className="w-4 h-4" />
        };
      case 'error':
        return {
          text: isUpload ? 'Upload failed' : 'Crawling failed',
          color: 'pink' as const,
          icon: <AlertTriangle className="w-4 h-4" />
        };
      case 'stale':
        return {
          text: isUpload ? 'Upload appears stuck' : 'Crawl appears stuck',
          color: 'pink' as const,
          icon: <AlertTriangle className="w-4 h-4" />
        };
      case 'reading':
        return {
          text: 'Reading file...',
          color: 'blue' as const,
          icon: <Download className="w-4 h-4" />
        };
      case 'extracting':
        return {
          text: 'Extracting text...',
          color: 'blue' as const,
          icon: <FileText className="w-4 h-4" />
        };
      case 'chunking':
        return {
          text: 'Processing content...',
          color: 'blue' as const,
          icon: <Cpu className="w-4 h-4" />
        };
      case 'creating_source':
        return {
          text: 'Creating source...',
          color: 'blue' as const,
          icon: <Database className="w-4 h-4" />
        };
      case 'summarizing':
        return {
          text: 'Generating summary...',
          color: 'blue' as const,
          icon: <Search className="w-4 h-4" />
        };
      case 'storing':
        return {
          text: 'Storing chunks...',
          color: 'blue' as const,
          icon: <Database className="w-4 h-4" />
        };
      case 'source_creation':
        return {
          text: 'Creating source records...',
          color: 'blue' as const,
          icon: <FileText className="w-4 h-4" />
        };
      case 'document_storage':
        // Use stage-specific batch fields for document storage status display
        const docCompleted = progressData.document_completed_batches ?? progressData.completedBatches;
        const docTotal = progressData.document_total_batches ?? progressData.totalBatches;
        return {
          text: docCompleted !== undefined && docTotal
            ? `Document Storage: ${docCompleted}/${docTotal} batches`
            : 'Storing documents...',
          color: 'blue' as const,
          icon: <Database className="w-4 h-4" />
        };
      case 'code_storage':
      case 'code_extraction':
        // Use stage-specific batch fields for code examples status display
        const codeCompleted = progressData.code_current_batch;
        const codeTotal = progressData.code_total_batches;
        return {
          text: codeCompleted && codeTotal
            ? `Code Examples: ${codeCompleted}/${codeTotal} batches`
            : 'Processing code examples...',
          color: 'blue' as const,
          icon: <Code className="w-4 h-4" />
        };
      case 'finalization':
        return {
          text: 'Finalizing...',
          color: 'blue' as const,
          icon: <Zap className="w-4 h-4" />
        };
      case 'cancelled':
        return {
          text: isUpload ? 'Upload cancelled' : 'Crawling cancelled',
          color: 'pink' as const,
          icon: <Square className="w-4 h-4" />
        };
      case 'stopping':
        return {
          text: isUpload ? 'Stopping upload...' : 'Stopping crawl...',
          color: 'pink' as const,
          icon: <Square className="w-4 h-4" />
        };
      default:
        const activeStep = progressSteps.find(step => step.status === 'active');
        return {
          text: activeStep ? activeStep.label : 'Processing...',
          color: 'blue' as const,
          icon: activeStep ? activeStep.icon : <Clock className="w-4 h-4" />
        };
    }
  };

  const status = getOverallStatusDisplay();

  const formatNumber = (num: number): string => {
    return num.toLocaleString();
  };

  const getStepStatusColor = (stepStatus: string, isProcessingContinuing: boolean = false) => {
    switch (stepStatus) {
      case 'completed':
        return isProcessingContinuing 
          ? 'text-green-600 dark:text-green-400 bg-green-100 dark:bg-green-500/10 animate-pulse'
          : 'text-green-600 dark:text-green-400 bg-green-100 dark:bg-green-500/10';
      case 'active':
        return 'text-blue-600 dark:text-blue-400 bg-blue-100 dark:bg-blue-500/10';
      case 'error':
        return 'text-pink-600 dark:text-pink-400 bg-pink-100 dark:bg-pink-500/10';
      default:
        return 'text-gray-400 dark:text-gray-600 bg-gray-100 dark:bg-gray-500/10';
    }
  };

=======
  const isActive = !['completed', 'error', 'failed', 'cancelled'].includes(displayData.status || '');
  
>>>>>>> 78564075
  return (
    <Card className="relative overflow-hidden">
      {/* Header */}
      <div className="flex items-center gap-3 mb-4">
        <Badge color={crawlType.label.includes('Sitemap') ? 'purple' : 'blue'} variant="solid">
          {crawlType.icon}
          <span className="ml-1">{crawlType.label}</span>
        </Badge>
        
        <div className="flex-1 min-w-0">
          <div className="flex items-center gap-2">
            <span className={`
              ${statusConfig.color === 'green' ? 'text-green-600 dark:text-green-400' :
                statusConfig.color === 'red' ? 'text-red-600 dark:text-red-400' :
                statusConfig.color === 'blue' ? 'text-blue-600 dark:text-blue-400' :
                statusConfig.color === 'purple' ? 'text-purple-600 dark:text-purple-400' :
                statusConfig.color === 'orange' ? 'text-orange-600 dark:text-orange-400' :
                'text-gray-600 dark:text-gray-400'}
              font-medium
            `}>
              {statusConfig.label}
            </span>
            {isActive && (
              <motion.div
                animate={{ rotate: 360 }}
                transition={{ duration: 2, repeat: Infinity, ease: 'linear' }}
              >
                {statusConfig.icon}
              </motion.div>
            )}
          </div>
          {displayData.currentUrl && (
            <p className="text-sm text-gray-500 dark:text-zinc-400 truncate">
              {displayData.currentUrl}
            </p>
          )}
        </div>
        
        {/* Stop button */}
        {isActive && onStop && (
          <Button
            onClick={handleStop}
            disabled={isStopping}
            variant="ghost"
            size="sm"
            className="text-red-600 hover:text-red-700 dark:text-red-400"
          >
            <Square className="w-4 h-4" />
          </Button>
        )}
      </div>
      
      {/* Main Progress Bar */}
      {isActive && (
        <div className="mb-4">
          <div className="flex items-center justify-between mb-1">
            <span className="text-xs font-medium text-gray-600 dark:text-gray-400">
              Overall Progress
            </span>
            <span className="text-xs text-gray-500 dark:text-gray-400">
              {Math.round(displayData.progress || 0)}%
            </span>
          </div>
          <div className="w-full bg-gray-200 dark:bg-zinc-700 rounded-full h-2">
            <motion.div
              className="h-2 rounded-full bg-gradient-to-r from-blue-500 to-blue-600"
              initial={{ width: 0 }}
              animate={{ width: `${Math.max(0, Math.min(100, displayData.progress || 0))}%` }}
              transition={{ duration: 0.5, ease: 'easeOut' }}
            />
          </div>
          
          {/* Current message with numeric progress */}
          {displayData.message && (
            <p className="text-xs text-gray-500 dark:text-gray-400 mt-1">
              {displayData.message}
              {displayData.status === 'crawling' && displayData.totalPages !== undefined && displayData.totalPages > 0 && (
                <span className="ml-2 font-medium">
                  ({displayData.processedPages || 0}/{displayData.totalPages} pages)
                </span>
              )}
            </p>
          )}
        </div>
      )}
      
      {/* Finalization Progress */}
      {isActive && displayData.status === 'finalization' && (
        <div className="mb-4 p-3 bg-orange-50 dark:bg-orange-500/10 border border-orange-200 dark:border-orange-500/20 rounded-md">
          <div className="flex items-center gap-2">
            <Zap className="w-4 h-4 text-orange-600 dark:text-orange-400 animate-pulse" />
            <span className="text-sm font-medium text-orange-700 dark:text-orange-400">
              Finalizing Results
            </span>
          </div>
          <p className="text-xs text-orange-600 dark:text-orange-400/80 mt-1">
            Completing crawl and saving final metadata...
          </p>
        </div>
      )}
      
      {/* Crawling Statistics - Show detailed crawl progress */}
      {isActive && displayData.status === 'crawling' && (displayData.totalPages > 0 || displayData.processedPages > 0) && (
        <div className="mb-4 p-3 bg-blue-50 dark:bg-blue-500/10 border border-blue-200 dark:border-blue-500/20 rounded-md">
          <div className="flex items-center gap-2 mb-2">
            <Globe className="w-4 h-4 text-blue-600 dark:text-blue-400" />
            <span className="text-sm font-medium text-blue-700 dark:text-blue-300">
              Crawling Progress
            </span>
          </div>
          <div className="grid grid-cols-2 gap-3">
            <div>
              <div className="text-xs text-blue-600 dark:text-blue-400/80">Pages Discovered</div>
              <div className="text-2xl font-bold text-blue-700 dark:text-blue-300">
                {displayData.totalPages || 0}
              </div>
            </div>
            <div>
              <div className="text-xs text-blue-600 dark:text-blue-400/80">Pages Processed</div>
              <div className="text-2xl font-bold text-blue-700 dark:text-blue-300">
                {displayData.processedPages || 0}
              </div>
            </div>
          </div>
          {displayData.currentUrl && (
            <div className="mt-2 pt-2 border-t border-blue-200/50 dark:border-blue-500/20">
              <div className="text-xs text-blue-600 dark:text-blue-400/80">Currently crawling:</div>
              <div className="text-xs text-blue-700 dark:text-blue-300 truncate mt-1">
                {displayData.currentUrl}
              </div>
            </div>
          )}
        </div>
      )}
      
      {/* Code Extraction Progress - Special handling for long-running step */}
      {isActive && displayData.status === 'code_extraction' && (
        <div className="mb-4 p-3 bg-yellow-50 dark:bg-yellow-500/10 border border-yellow-200 dark:border-yellow-500/20 rounded-md">
          <div className="flex items-center gap-2 mb-2">
            <Code className="w-4 h-4 text-yellow-600 dark:text-yellow-400 animate-pulse" />
            <span className="text-sm font-medium text-yellow-700 dark:text-yellow-400">
              Extracting Code Examples
            </span>
          </div>
          
          {/* Show document scanning progress if available */}
          {(displayData.completedDocuments !== undefined || displayData.totalDocuments !== undefined) && 
           displayData.completedDocuments < displayData.totalDocuments && (
            <div className="mb-2">
              <div className="text-xs text-yellow-600 dark:text-yellow-400/80">
                Scanning documents: {displayData.completedDocuments || 0} / {displayData.totalDocuments || 0}
              </div>
              <div className="w-full bg-yellow-200/50 dark:bg-yellow-700/30 rounded-full h-1.5 mt-1">
                <div 
                  className="h-1.5 rounded-full bg-yellow-500 dark:bg-yellow-400"
                  style={{ 
                    width: `${Math.round(((displayData.completedDocuments || 0) / Math.max(1, displayData.totalDocuments || 1)) * 100)}%` 
                  }}
                />
              </div>
            </div>
          )}
          
          {/* Show summary generation progress */}
          {(displayData.completedSummaries !== undefined || displayData.totalSummaries !== undefined) && displayData.totalSummaries > 0 && (
            <div className="mb-2">
              <div className="text-xs text-yellow-600 dark:text-yellow-400/80">
                Generating summaries: {displayData.completedSummaries || 0} / {displayData.totalSummaries || 0}
              </div>
              <div className="w-full bg-yellow-200/50 dark:bg-yellow-700/30 rounded-full h-1.5 mt-1">
                <div 
                  className="h-1.5 rounded-full bg-yellow-500 dark:bg-yellow-400"
                  style={{ 
                    width: `${Math.round(((displayData.completedSummaries || 0) / Math.max(1, displayData.totalSummaries || 1)) * 100)}%` 
                  }}
                />
              </div>
            </div>
          )}
          
          {/* Show code blocks found and stored */}
          <div className="grid grid-cols-2 gap-3">
            {displayData.codeBlocksFound !== undefined && (
              <div>
                <div className="text-xs text-yellow-600 dark:text-yellow-400/80">Code Blocks Found</div>
                <div className="text-2xl font-bold text-yellow-700 dark:text-yellow-300">
                  {displayData.codeBlocksFound}
                </div>
              </div>
            )}
            {displayData.codeExamplesStored !== undefined && (
              <div>
                <div className="text-xs text-yellow-600 dark:text-yellow-400/80">Examples Stored</div>
                <div className="text-2xl font-bold text-yellow-700 dark:text-yellow-300">
                  {displayData.codeExamplesStored}
                </div>
              </div>
            )}
          </div>
          
          {/* Fallback to details if main fields not available */}
          {!displayData.codeBlocksFound && displayData.details?.codeBlocksFound !== undefined && (
            <div className="flex items-center gap-4">
              <div>
                <span className="text-2xl font-bold text-yellow-700 dark:text-yellow-300">
                  {displayData.details.codeBlocksFound}
                </span>
                <span className="text-sm text-yellow-600 dark:text-yellow-400 ml-2">
                  code blocks found
                </span>
              </div>
              {displayData.details?.totalChunks && (
                <div className="text-xs text-yellow-600 dark:text-yellow-400/60">
                  Scanning chunk {displayData.details.currentChunk || 0} of {displayData.details.totalChunks}
                </div>
              )}
            </div>
          )}
          
          <p className="text-xs text-yellow-600 dark:text-yellow-400/60 mt-2">
            {displayData.completedSummaries !== undefined && displayData.totalSummaries > 0 
              ? `Generating AI summaries for ${displayData.totalSummaries} code examples...`
              : displayData.completedDocuments !== undefined && displayData.totalDocuments > 0
              ? `Scanning ${displayData.totalDocuments} document(s) for code blocks...`
              : 'Analyzing content for code examples...'}
          </p>
        </div>
      )}
      
      {/* Real-time Processing Stats */}
      {isActive && displayData.status === 'document_storage' && (
        <div className="mb-4 grid grid-cols-2 gap-3">
          {displayData.details?.currentChunk !== undefined && displayData.details?.totalChunks && (
            <div className="p-2 bg-blue-50 dark:bg-blue-500/10 rounded-md">
              <div className="text-xs text-blue-600 dark:text-blue-400 font-medium">Chunks Processing</div>
              <div className="text-lg font-bold text-blue-700 dark:text-blue-300">
                {displayData.details.currentChunk} / {displayData.details.totalChunks}
              </div>
              <div className="text-xs text-blue-600 dark:text-blue-400/80">
                {Math.round((displayData.details.currentChunk / displayData.details.totalChunks) * 100)}% complete
              </div>
            </div>
          )}
          
          {displayData.details?.embeddingsCreated !== undefined && (
            <div className="p-2 bg-green-50 dark:bg-green-500/10 rounded-md">
              <div className="text-xs text-green-600 dark:text-green-400 font-medium">Embeddings</div>
              <div className="text-lg font-bold text-green-700 dark:text-green-300">
                {displayData.details.embeddingsCreated}
              </div>
              <div className="text-xs text-green-600 dark:text-green-400/80">created</div>
            </div>
          )}
          
          {displayData.details?.codeBlocksFound !== undefined && displayData.status === 'code_extraction' && (
            <div className="p-2 bg-yellow-50 dark:bg-yellow-500/10 rounded-md">
              <div className="text-xs text-yellow-600 dark:text-yellow-400 font-medium">Code Blocks</div>
              <div className="text-lg font-bold text-yellow-700 dark:text-yellow-300">
                {displayData.details.codeBlocksFound}
              </div>
              <div className="text-xs text-yellow-600 dark:text-yellow-400/80">extracted</div>
            </div>
          )}
          
          {displayData.details?.chunksPerSecond && (
            <div className="p-2 bg-purple-50 dark:bg-purple-500/10 rounded-md">
              <div className="text-xs text-purple-600 dark:text-purple-400 font-medium">Processing Speed</div>
              <div className="text-lg font-bold text-purple-700 dark:text-purple-300">
                {displayData.details.chunksPerSecond.toFixed(1)}
              </div>
              <div className="text-xs text-purple-600 dark:text-purple-400/80">chunks/sec</div>
            </div>
          )}
          
          {displayData.details?.estimatedTimeRemaining && (
            <div className="p-2 bg-orange-50 dark:bg-orange-500/10 rounded-md">
              <div className="text-xs text-orange-600 dark:text-orange-400 font-medium">Time Remaining</div>
              <div className="text-lg font-bold text-orange-700 dark:text-orange-300">
                {Math.ceil(displayData.details.estimatedTimeRemaining / 60)}m
              </div>
              <div className="text-xs text-orange-600 dark:text-orange-400/80">estimated</div>
            </div>
          )}
        </div>
      )}
      
      {/* Batch Processing Info - Enhanced */}
      {(() => {
        const shouldShowBatch = displayData.totalBatches && displayData.totalBatches > 0 && isActive && displayData.status === 'document_storage';
        return shouldShowBatch;
      })() && (
        <div className="mb-4 p-3 bg-blue-50 dark:bg-blue-500/10 border border-blue-200 dark:border-blue-500/20 rounded-md">
          <div className="flex items-center justify-between mb-3">
            <div className="flex items-center gap-2">
              <Cpu className="w-4 h-4 text-blue-600 dark:text-blue-400 animate-pulse" />
              <span className="text-sm font-medium text-blue-700 dark:text-blue-400">
                Batch Processing
              </span>
            </div>
            <span className="text-sm font-bold text-blue-600 dark:text-blue-400">
              {displayData.completedBatches || 0}/{displayData.totalBatches} batches
            </span>
          </div>
          
          {/* Batch progress bar */}
          <div className="w-full bg-blue-200 dark:bg-blue-900/50 rounded-full h-1.5 mb-2">
            <motion.div
              className="h-1.5 rounded-full bg-blue-500 dark:bg-blue-400"
              initial={{ width: 0 }}
              animate={{ 
                width: `${Math.round(((displayData.completedBatches || 0) / displayData.totalBatches) * 100)}%` 
              }}
              transition={{ duration: 0.5, ease: 'easeOut' }}
            />
          </div>
          
          <div className="grid grid-cols-2 gap-2 text-xs">
            {displayData.activeWorkers !== undefined && (
              <div className="text-blue-600 dark:text-blue-400/80">
                <span className="font-medium">{displayData.activeWorkers}</span> parallel {displayData.activeWorkers === 1 ? 'worker' : 'workers'}
              </div>
            )}
            
            {displayData.currentBatch && displayData.totalChunksInBatch && (
              <div className="text-blue-600 dark:text-blue-400/80">
                Current: <span className="font-medium">{displayData.chunksInBatch || 0}/{displayData.totalChunksInBatch}</span> chunks
              </div>
            )}
            
            {displayData.details?.totalChunks && (
              <div className="text-blue-600 dark:text-blue-400/80 col-span-2">
                Total progress: <span className="font-medium">{displayData.details.currentChunk || 0}/{displayData.details.totalChunks}</span> chunks processed
              </div>
            )}
          </div>
        </div>
      )}
      
      {/* Detailed Progress Steps */}
      {isActive && (
        <div className="mb-4">
          <button
            onClick={() => setShowDetailedProgress(!showDetailedProgress)}
            className="flex items-center gap-2 text-sm text-gray-600 dark:text-zinc-400 hover:text-gray-800 dark:hover:text-white transition-colors"
          >
            <FileText className="w-4 h-4" />
            <span>Detailed Progress</span>
            {showDetailedProgress ? <ChevronUp className="w-4 h-4" /> : <ChevronDown className="w-4 h-4" />}
          </button>
        </div>
      )}
      
      <AnimatePresence>
        {showDetailedProgress && isActive && (
          <motion.div
            initial={{ height: 0, opacity: 0 }}
            animate={{ height: 'auto', opacity: 1 }}
            exit={{ height: 0, opacity: 0 }}
            transition={{ duration: 0.3 }}
            className="overflow-hidden mb-4"
          >
            <div className="space-y-2 p-3 bg-gray-50 dark:bg-zinc-900/50 rounded-md">
              {progressSteps.map((step) => (
                <div key={step.id} className="flex items-center gap-3">
                  <div className={`
                    p-1.5 rounded-md
                    ${step.status === 'completed' ? 'bg-green-100 dark:bg-green-500/10 text-green-600 dark:text-green-400' :
                      step.status === 'active' ? 'bg-blue-100 dark:bg-blue-500/10 text-blue-600 dark:text-blue-400' :
                      step.status === 'error' ? 'bg-red-100 dark:bg-red-500/10 text-red-600 dark:text-red-400' :
                      'bg-gray-100 dark:bg-gray-500/10 text-gray-400 dark:text-gray-600'}
                  `}>
                    {step.status === 'active' ? (
                      <motion.div
                        animate={{ rotate: 360 }}
                        transition={{ duration: 2, repeat: Infinity, ease: 'linear' }}
                      >
                        {step.icon}
                      </motion.div>
                    ) : (
                      step.icon
                    )}
                  </div>
                  <div className="flex-1">
                    <span className={`
                      text-sm
                      ${step.status === 'active' ? 'font-medium text-gray-700 dark:text-gray-300' :
                        step.status === 'completed' ? 'text-gray-600 dark:text-gray-400' :
                        'text-gray-400 dark:text-gray-600'}
                    `}>
                      {step.label}
                    </span>
                    
                    {/* Show detailed progress for active step */}
                    {step.status === 'active' && (
                      <div className="text-xs text-gray-500 dark:text-gray-400 mt-1">
                        {step.id === 'document_storage' && displayData.completedBatches !== undefined && displayData.totalBatches ? (
                          <span>Batch {displayData.completedBatches + 1} of {displayData.totalBatches}</span>
                        ) : step.id === 'code_extraction' && displayData.details?.codeBlocksFound !== undefined ? (
                          <span>{displayData.details.codeBlocksFound} code blocks found</span>
                        ) : step.id === 'crawling' && (displayData.processedPages !== undefined || displayData.totalPages !== undefined) ? (
                          <span>
                            {displayData.processedPages !== undefined ? displayData.processedPages : '?'} of {displayData.totalPages !== undefined ? displayData.totalPages : '?'} pages
                          </span>
<<<<<<< HEAD
                          <div className="flex items-center gap-2">
                            {progressData.active_workers && progressData.active_workers > 0 && (
                              <span className="inline-flex items-center px-2 py-0.5 rounded-full text-xs font-medium bg-blue-100 dark:bg-blue-500/10 text-blue-800 dark:text-blue-400">
                                <Cpu className="w-3 h-3 mr-1" />
                                {progressData.active_workers} {progressData.active_workers === 1 ? 'worker' : 'workers'}
                              </span>
                            )}
                            <span className="text-xs text-gray-500 dark:text-gray-400">
                              {/* Use stage-specific batch counts to prevent contamination */}
                              {(progressData.document_completed_batches ?? progressData.completed_batches) || 0}/{(progressData.document_total_batches ?? progressData.total_batches) || 0}
                            </span>
                          </div>
                        </div>
                        
                        {/* Single batch progress bar */}
                        <div className="w-full bg-gray-200 dark:bg-zinc-700 rounded-full h-2 min-w-0">
                          <motion.div
                            className="h-2 rounded-full bg-blue-500 dark:bg-blue-400"
                            initial={{ width: 0 }}
                            animate={{ 
                              width: `${Math.min(100, Math.max(0, Math.round((((progressData.document_completed_batches ?? progressData.completed_batches) || 0) / ((progressData.document_total_batches ?? progressData.total_batches) || 1)) * 100)))}%`
                            }}
                            transition={{ duration: 0.5, ease: 'easeOut' }}
                          />
                        </div>
                        
                        {/* Current batch details */}
                        {(progressData.document_current_batch ?? progressData.current_batch) && (progressData.document_current_batch ?? progressData.current_batch) > 0 && (
                          <div className="text-xs text-gray-600 dark:text-gray-400">
                            <span className="font-medium">Processing batch {progressData.document_current_batch ?? progressData.current_batch}:</span>
                            {progressData.total_chunks_in_batch && progressData.total_chunks_in_batch > 0 && (
                              <span className="ml-2">
                                {progressData.chunks_in_batch || 0}/{progressData.total_chunks_in_batch} chunks processed
                              </span>
                            )}
                          </div>
                        )}
                        
                        {/* Status text */}
                        <div className="text-xs text-gray-500 dark:text-gray-400">
                          Completed: {(progressData.document_completed_batches ?? progressData.completed_batches) || 0} batches
                          {(progressData.document_current_batch ?? progressData.current_batch) && (progressData.document_current_batch ?? progressData.current_batch) > 0 && 
                            (progressData.document_current_batch ?? progressData.current_batch) <= ((progressData.document_total_batches ?? progressData.total_batches) || 0) && (
                            <span> • In Progress: 1 batch</span>
                          )}
                        </div>
=======
                        ) : displayData.message ? (
                          <span>{displayData.message}</span>
                        ) : null}
>>>>>>> 78564075
                      </div>
                    )}
                  </div>
                </div>
              ))}
            </div>
          </motion.div>
        )}
      </AnimatePresence>
      
      {/* Statistics */}
      {(displayData.status === 'completed' || !isActive) && (
        <div className="grid grid-cols-2 gap-4 mb-4 text-sm">
          {displayData.totalPages && (
            <div>
              <span className="text-gray-500 dark:text-zinc-400">Pages:</span>
              <span className="ml-2 font-medium text-gray-800 dark:text-white">
                {displayData.processedPages || 0} / {displayData.totalPages}
              </span>
            </div>
          )}
          {displayData.chunksStored && (
            <div>
              <span className="text-gray-500 dark:text-zinc-400">Chunks:</span>
              <span className="ml-2 font-medium text-gray-800 dark:text-white">
                {displayData.chunksStored}
              </span>
            </div>
          )}
          {displayData.details?.embeddingsCreated && (
            <div>
              <span className="text-gray-500 dark:text-zinc-400">Embeddings:</span>
              <span className="ml-2 font-medium text-gray-800 dark:text-white">
                {displayData.details.embeddingsCreated}
              </span>
            </div>
          )}
          {displayData.details?.codeBlocksFound && (
            <div>
              <span className="text-gray-500 dark:text-zinc-400">Code Blocks:</span>
              <span className="ml-2 font-medium text-gray-800 dark:text-white">
                {displayData.details.codeBlocksFound}
              </span>
            </div>
          )}
        </div>
      )}
      
      {/* Error Message */}
      {displayData.error && (
        <div className="mb-4 p-3 bg-red-50 dark:bg-red-500/10 border border-red-200 dark:border-red-500/20 rounded-md">
          <p className="text-red-700 dark:text-red-400 text-sm">
            {displayData.error}
          </p>
        </div>
      )}
      
      {/* Console Logs */}
      {displayData.logs && displayData.logs.length > 0 && (
        <div className="border-t border-gray-200 dark:border-zinc-800 pt-4">
          <button
            onClick={() => setShowLogs(!showLogs)}
            className="flex items-center gap-2 text-sm text-gray-600 dark:text-zinc-400 hover:text-gray-800 dark:hover:text-white transition-colors mb-2"
          >
            <FileText className="w-4 h-4" />
            <span>Console Output ({displayData.logs.length} lines)</span>
            {showLogs ? <ChevronUp className="w-4 h-4" /> : <ChevronDown className="w-4 h-4" />}
          </button>
          
          <AnimatePresence>
            {showLogs && (
              <motion.div
                initial={{ height: 0, opacity: 0 }}
                animate={{ height: 'auto', opacity: 1 }}
                exit={{ height: 0, opacity: 0 }}
                transition={{ duration: 0.2 }}
                className="overflow-hidden"
              >
                <div 
                  ref={logsContainerRef}
                  className="bg-gray-900 dark:bg-black rounded-md p-3 max-h-48 overflow-y-auto"
                >
                  <div className="space-y-1 font-mono text-xs">
                    {displayData.logs.map((log, index) => (
                      <div key={index} className="text-green-400">
                        {log}
                      </div>
                    ))}
                  </div>
                </div>
              </motion.div>
            )}
          </AnimatePresence>
        </div>
      )}
      
      {/* Action Buttons */}
      {(displayData.status === 'error' || displayData.status === 'failed' || displayData.status === 'cancelled') && (
        <div className="flex justify-end gap-2 mt-4 pt-4 border-t border-gray-200 dark:border-zinc-800">
          {onDismiss && (
            <Button onClick={onDismiss} variant="ghost" size="sm">
              <X className="w-4 h-4 mr-1" />
              Dismiss
            </Button>
          )}
          {onRetry && (
            <Button onClick={onRetry} variant="primary" size="sm">
              <RotateCcw className="w-4 h-4 mr-1" />
              Retry
            </Button>
          )}
        </div>
      )}
    </Card>
  );
};<|MERGE_RESOLUTION|>--- conflicted
+++ resolved
@@ -212,141 +212,6 @@
       const currentIndex = steps.indexOf(displayData.status || '');
       const stepIndex = steps.indexOf(stepId);
       
-<<<<<<< HEAD
-      if (currentStatus === 'error') {
-        if (stepIndex <= currentStepIndex) {
-          step.status = stepIndex === currentStepIndex ? 'error' : 'completed';
-          step.percentage = stepIndex === currentStepIndex ? currentPercentage : 100;
-        } else {
-          step.status = 'pending';
-          step.percentage = 0;
-        }
-      } else if (currentStatus === 'completed') {
-        step.status = 'completed';
-        step.percentage = 100;
-      } else if (step.id === normalizedStatus) {
-        // This is the active step
-        step.status = 'active';
-        // Calculate phase-specific percentage based on overall progress
-        // Each phase has a range in the overall progress:
-        // analyzing: 0-5%, crawling: 5-20%, processing/source_creation: 10-20%, 
-        // document_storage: 20-85%, code_storage: 85-95%, finalization: 95-100%
-        const phaseRanges = {
-          'analyzing': { start: 0, end: 5 },
-          'crawling': { start: 5, end: 20 },
-          'processing': { start: 10, end: 15 },
-          'source_creation': { start: 15, end: 20 },
-          'document_storage': { start: 20, end: 85 },
-          'code_storage': { start: 85, end: 95 },
-          'code_extraction': { start: 85, end: 95 },
-          'finalization': { start: 95, end: 100 }
-        };
-        
-        const range = phaseRanges[step.id as keyof typeof phaseRanges];
-        if (range && currentPercentage >= range.start) {
-          // Calculate percentage within this phase
-          const phaseProgress = ((currentPercentage - range.start) / (range.end - range.start)) * 100;
-          step.percentage = Math.min(Math.round(phaseProgress), 100);
-        } else {
-          step.percentage = currentPercentage;
-        }
-      } else if (stepIndex < currentStepIndex) {
-        // Previous steps are completed
-        step.status = 'completed';
-        step.percentage = 100;
-      } else {
-        // Future steps are pending
-        step.status = 'pending';
-        step.percentage = 0;
-      }
-
-      // Set specific messages based on current status
-      if (step.status === 'active') {
-        // Always use the log message from backend if available
-        if (progressData.log) {
-          step.message = progressData.log;
-        } else if (!progressData.log) {
-          // Only use fallback messages if no log provided
-          if (isUpload) {
-            switch (step.id) {
-              case 'reading':
-                step.message = `Reading ${progressData.fileName || 'file'}...`;
-                break;
-              case 'extracting':
-                step.message = `Extracting text from ${progressData.fileType || 'document'}...`;
-                break;
-              case 'chunking':
-                step.message = 'Breaking into chunks...';
-                break;
-              case 'creating_source':
-                step.message = 'Creating source entry...';
-                break;
-              case 'summarizing':
-                step.message = 'Generating AI summary...';
-                break;
-              case 'storing':
-                step.message = 'Storing in database...';
-                break;
-            }
-          } else {
-            switch (step.id) {
-              case 'analyzing':
-                step.message = 'Detecting URL type...';
-                break;
-              case 'crawling':
-                step.message = `${progressData.processedPages || 0} of ${progressData.totalPages || 0} pages`;
-                break;
-              case 'processing':
-                step.message = 'Chunking content...';
-                break;
-              case 'source_creation':
-                step.message = 'Creating source records...';
-                break;
-              case 'document_storage':
-                // Use stage-specific batch fields for document storage
-                if (progressData.document_completed_batches !== undefined && progressData.document_total_batches) {
-                  step.message = `Batch ${progressData.document_completed_batches}/${progressData.document_total_batches} - Saving to database...`;
-                } else if (progressData.completedBatches !== undefined && progressData.totalBatches) {
-                  // Fallback to generic fields for backward compatibility
-                  step.message = `Batch ${progressData.completedBatches}/${progressData.totalBatches} - Saving to database...`;
-                } else {
-                  step.message = 'Saving to database...';
-                }
-                break;
-              case 'code_storage':
-                // Use stage-specific batch fields for code examples
-                if (progressData.code_current_batch && progressData.code_total_batches) {
-                  step.message = `Batch ${progressData.code_current_batch}/${progressData.code_total_batches} - Extracting code blocks...`;
-                } else {
-                  step.message = 'Extracting code blocks...';
-                }
-                break;
-              case 'finalization':
-                step.message = 'Completing crawl...';
-                break;
-            }
-          }
-        }
-      } else if (step.status === 'completed' && step.percentage === 100 && currentPercentage < 95) {
-        // Add message for completed steps when overall progress is still ongoing
-        const isTextFile = progressData.currentUrl && 
-          (progressData.currentUrl.endsWith('.txt') || progressData.currentUrl.endsWith('.md'));
-        
-        switch (step.id) {
-          case 'crawling':
-            step.message = isTextFile ? 'Text file fetched, processing content...' : 'Crawling complete, processing...';
-            break;
-          case 'analyzing':
-            step.message = 'Analysis complete';
-            break;
-          case 'processing':
-            step.message = 'Processing complete';
-            break;
-          case 'source_creation':
-            step.message = 'Source created';
-            break;
-        }
-=======
       let status: 'pending' | 'active' | 'completed' | 'error' = 'pending';
       
       if (displayData.status === 'completed') {
@@ -357,7 +222,6 @@
         status = 'completed';
       } else if (stepIndex === currentIndex) {
         status = 'active';
->>>>>>> 78564075
       }
       
       return {
@@ -370,155 +234,8 @@
   };
   
   const progressSteps = getProgressSteps();
-<<<<<<< HEAD
-  const overallStatus = progressData.status;
-
-  const getOverallStatusDisplay = () => {
-    const isUpload = progressData.uploadType === 'document';
-    
-    switch (overallStatus) {
-      case 'starting':
-        return {
-          text: isUpload ? 'Starting upload...' : 'Starting crawl...',
-          color: 'blue' as const,
-          icon: <Clock className="w-4 h-4" />
-        };
-      case 'completed':
-        return {
-          text: isUpload ? 'Upload completed!' : 'Crawling completed!',
-          color: 'green' as const,
-          icon: <CheckCircle className="w-4 h-4" />
-        };
-      case 'error':
-        return {
-          text: isUpload ? 'Upload failed' : 'Crawling failed',
-          color: 'pink' as const,
-          icon: <AlertTriangle className="w-4 h-4" />
-        };
-      case 'stale':
-        return {
-          text: isUpload ? 'Upload appears stuck' : 'Crawl appears stuck',
-          color: 'pink' as const,
-          icon: <AlertTriangle className="w-4 h-4" />
-        };
-      case 'reading':
-        return {
-          text: 'Reading file...',
-          color: 'blue' as const,
-          icon: <Download className="w-4 h-4" />
-        };
-      case 'extracting':
-        return {
-          text: 'Extracting text...',
-          color: 'blue' as const,
-          icon: <FileText className="w-4 h-4" />
-        };
-      case 'chunking':
-        return {
-          text: 'Processing content...',
-          color: 'blue' as const,
-          icon: <Cpu className="w-4 h-4" />
-        };
-      case 'creating_source':
-        return {
-          text: 'Creating source...',
-          color: 'blue' as const,
-          icon: <Database className="w-4 h-4" />
-        };
-      case 'summarizing':
-        return {
-          text: 'Generating summary...',
-          color: 'blue' as const,
-          icon: <Search className="w-4 h-4" />
-        };
-      case 'storing':
-        return {
-          text: 'Storing chunks...',
-          color: 'blue' as const,
-          icon: <Database className="w-4 h-4" />
-        };
-      case 'source_creation':
-        return {
-          text: 'Creating source records...',
-          color: 'blue' as const,
-          icon: <FileText className="w-4 h-4" />
-        };
-      case 'document_storage':
-        // Use stage-specific batch fields for document storage status display
-        const docCompleted = progressData.document_completed_batches ?? progressData.completedBatches;
-        const docTotal = progressData.document_total_batches ?? progressData.totalBatches;
-        return {
-          text: docCompleted !== undefined && docTotal
-            ? `Document Storage: ${docCompleted}/${docTotal} batches`
-            : 'Storing documents...',
-          color: 'blue' as const,
-          icon: <Database className="w-4 h-4" />
-        };
-      case 'code_storage':
-      case 'code_extraction':
-        // Use stage-specific batch fields for code examples status display
-        const codeCompleted = progressData.code_current_batch;
-        const codeTotal = progressData.code_total_batches;
-        return {
-          text: codeCompleted && codeTotal
-            ? `Code Examples: ${codeCompleted}/${codeTotal} batches`
-            : 'Processing code examples...',
-          color: 'blue' as const,
-          icon: <Code className="w-4 h-4" />
-        };
-      case 'finalization':
-        return {
-          text: 'Finalizing...',
-          color: 'blue' as const,
-          icon: <Zap className="w-4 h-4" />
-        };
-      case 'cancelled':
-        return {
-          text: isUpload ? 'Upload cancelled' : 'Crawling cancelled',
-          color: 'pink' as const,
-          icon: <Square className="w-4 h-4" />
-        };
-      case 'stopping':
-        return {
-          text: isUpload ? 'Stopping upload...' : 'Stopping crawl...',
-          color: 'pink' as const,
-          icon: <Square className="w-4 h-4" />
-        };
-      default:
-        const activeStep = progressSteps.find(step => step.status === 'active');
-        return {
-          text: activeStep ? activeStep.label : 'Processing...',
-          color: 'blue' as const,
-          icon: activeStep ? activeStep.icon : <Clock className="w-4 h-4" />
-        };
-    }
-  };
-
-  const status = getOverallStatusDisplay();
-
-  const formatNumber = (num: number): string => {
-    return num.toLocaleString();
-  };
-
-  const getStepStatusColor = (stepStatus: string, isProcessingContinuing: boolean = false) => {
-    switch (stepStatus) {
-      case 'completed':
-        return isProcessingContinuing 
-          ? 'text-green-600 dark:text-green-400 bg-green-100 dark:bg-green-500/10 animate-pulse'
-          : 'text-green-600 dark:text-green-400 bg-green-100 dark:bg-green-500/10';
-      case 'active':
-        return 'text-blue-600 dark:text-blue-400 bg-blue-100 dark:bg-blue-500/10';
-      case 'error':
-        return 'text-pink-600 dark:text-pink-400 bg-pink-100 dark:bg-pink-500/10';
-      default:
-        return 'text-gray-400 dark:text-gray-600 bg-gray-100 dark:bg-gray-500/10';
-    }
-  };
-
-=======
   const isActive = !['completed', 'error', 'failed', 'cancelled'].includes(displayData.status || '');
   
->>>>>>> 78564075
   return (
     <Card className="relative overflow-hidden">
       {/* Header */}
@@ -922,58 +639,9 @@
                           <span>
                             {displayData.processedPages !== undefined ? displayData.processedPages : '?'} of {displayData.totalPages !== undefined ? displayData.totalPages : '?'} pages
                           </span>
-<<<<<<< HEAD
-                          <div className="flex items-center gap-2">
-                            {progressData.active_workers && progressData.active_workers > 0 && (
-                              <span className="inline-flex items-center px-2 py-0.5 rounded-full text-xs font-medium bg-blue-100 dark:bg-blue-500/10 text-blue-800 dark:text-blue-400">
-                                <Cpu className="w-3 h-3 mr-1" />
-                                {progressData.active_workers} {progressData.active_workers === 1 ? 'worker' : 'workers'}
-                              </span>
-                            )}
-                            <span className="text-xs text-gray-500 dark:text-gray-400">
-                              {/* Use stage-specific batch counts to prevent contamination */}
-                              {(progressData.document_completed_batches ?? progressData.completed_batches) || 0}/{(progressData.document_total_batches ?? progressData.total_batches) || 0}
-                            </span>
-                          </div>
-                        </div>
-                        
-                        {/* Single batch progress bar */}
-                        <div className="w-full bg-gray-200 dark:bg-zinc-700 rounded-full h-2 min-w-0">
-                          <motion.div
-                            className="h-2 rounded-full bg-blue-500 dark:bg-blue-400"
-                            initial={{ width: 0 }}
-                            animate={{ 
-                              width: `${Math.min(100, Math.max(0, Math.round((((progressData.document_completed_batches ?? progressData.completed_batches) || 0) / ((progressData.document_total_batches ?? progressData.total_batches) || 1)) * 100)))}%`
-                            }}
-                            transition={{ duration: 0.5, ease: 'easeOut' }}
-                          />
-                        </div>
-                        
-                        {/* Current batch details */}
-                        {(progressData.document_current_batch ?? progressData.current_batch) && (progressData.document_current_batch ?? progressData.current_batch) > 0 && (
-                          <div className="text-xs text-gray-600 dark:text-gray-400">
-                            <span className="font-medium">Processing batch {progressData.document_current_batch ?? progressData.current_batch}:</span>
-                            {progressData.total_chunks_in_batch && progressData.total_chunks_in_batch > 0 && (
-                              <span className="ml-2">
-                                {progressData.chunks_in_batch || 0}/{progressData.total_chunks_in_batch} chunks processed
-                              </span>
-                            )}
-                          </div>
-                        )}
-                        
-                        {/* Status text */}
-                        <div className="text-xs text-gray-500 dark:text-gray-400">
-                          Completed: {(progressData.document_completed_batches ?? progressData.completed_batches) || 0} batches
-                          {(progressData.document_current_batch ?? progressData.current_batch) && (progressData.document_current_batch ?? progressData.current_batch) > 0 && 
-                            (progressData.document_current_batch ?? progressData.current_batch) <= ((progressData.document_total_batches ?? progressData.total_batches) || 0) && (
-                            <span> • In Progress: 1 batch</span>
-                          )}
-                        </div>
-=======
                         ) : displayData.message ? (
                           <span>{displayData.message}</span>
                         ) : null}
->>>>>>> 78564075
                       </div>
                     )}
                   </div>
