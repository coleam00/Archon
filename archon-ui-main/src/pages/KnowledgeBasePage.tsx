--- conflicted
+++ resolved
@@ -14,34 +14,9 @@
 import { GroupedKnowledgeItemCard } from '../components/knowledge-base/GroupedKnowledgeItemCard';
 import { KnowledgeGridSkeleton, KnowledgeTableSkeleton } from '../components/knowledge-base/KnowledgeItemSkeleton';
 import { GroupCreationModal } from '../components/knowledge-base/GroupCreationModal';
-<<<<<<< HEAD
-import { parseKnowledgeBaseError, getDisplayErrorMessage, getErrorAction, EnhancedError } from '../services/knowledgeBaseErrorHandler';
-
-const extractDomain = (url: string): string => {
-  try {
-    const urlObj = new URL(url);
-    const hostname = urlObj.hostname;
-    
-    // Remove 'www.' prefix if present
-    const withoutWww = hostname.startsWith('www.') ? hostname.slice(4) : hostname;
-    
-    // For domains with subdomains, extract the main domain (last 2 parts)
-    const parts = withoutWww.split('.');
-    if (parts.length > 2) {
-      // Return the main domain (last 2 parts: domain.tld)
-      return parts.slice(-2).join('.');
-    }
-    
-    return withoutWww;
-  } catch {
-    return url; // Return original if URL parsing fails
-  }
-};
-=======
 import { AddKnowledgeModal } from '../components/knowledge-base/AddKnowledgeModal';
 import { CrawlingTab } from '../components/knowledge-base/CrawlingTab';
 import { DocumentBrowser } from '../components/knowledge-base/DocumentBrowser';
->>>>>>> 52ee5e2c
 
 interface GroupedKnowledgeItem {
   id: string;
@@ -565,21 +540,7 @@
       }
     } catch (error) {
       console.error('Failed to retry:', error);
-<<<<<<< HEAD
-      
-      // Parse the error using enhanced error handler
-      const enhancedError = parseKnowledgeBaseError(error);
-      const displayMessage = getDisplayErrorMessage(enhancedError);
-      const suggestedAction = getErrorAction(enhancedError);
-      
-      const fullMessage = suggestedAction 
-        ? `Retry failed: ${displayMessage} ${suggestedAction}`
-        : `Retry failed: ${displayMessage}`;
-        
-      showToast(fullMessage, 'error');
-=======
       showToast('Retry failed', 'error');
->>>>>>> 52ee5e2c
     }
   };
 
@@ -854,268 +815,6 @@
           }}
         />
       )}
-      
-<<<<<<< HEAD
-      if (method === 'url') {
-        if (!url.trim()) {
-          showToast('Please enter a URL', 'error');
-          return;
-        }
-        
-        // Validate URL and check domain existence
-        showToast('Validating URL...', 'info');
-        const validation = await validateUrl(url);
-        
-        if (!validation.isValid) {
-          showToast(validation.error || 'Invalid URL', 'error');
-          return;
-        }
-        
-        const formattedUrl = validation.formattedUrl!;
-        setUrl(formattedUrl); // Update the input field to show the corrected URL
-        
-        const result = await knowledgeBaseService.crawlUrl({
-          url: formattedUrl,
-          knowledge_type: knowledgeType,
-          tags,
-          max_depth: crawlDepth
-        });
-        
-        // Crawl URL result received
-        
-        // Check if result contains a progressId for streaming
-        if ((result as any).progressId) {
-          // Got progressId
-          // About to call onStartCrawl function
-          // onStartCrawl function ready
-          
-          // Start progress tracking
-          onStartCrawl((result as any).progressId, {
-            status: 'initializing',
-            percentage: 0,
-            currentStep: 'Starting crawl'
-          });
-          
-          // onStartCrawl called successfully
-          
-          showToast('Crawling started - tracking progress', 'success');
-          onClose(); // Close modal immediately
-        } else {
-          // No progressId in result
-          // Result structure logged
-          
-          // Fallback for non-streaming response
-          showToast((result as any).message || 'Crawling started', 'success');
-          onSuccess();
-        }
-      } else {
-        if (!selectedFile) {
-          showToast('Please select a file', 'error');
-          return;
-        }
-        
-        const result = await knowledgeBaseService.uploadDocument(selectedFile, {
-          knowledge_type: knowledgeType,
-          tags
-        });
-        
-        if (result.success && result.progressId) {
-          // Upload started with progressId
-          
-          // Start progress tracking for upload
-          onStartCrawl(result.progressId, {
-            currentUrl: `file://${selectedFile.name}`,
-            percentage: 0,
-            status: 'starting',
-            logs: [`Starting upload of ${selectedFile.name}`],
-            uploadType: 'document',
-            fileName: selectedFile.name,
-            fileType: selectedFile.type
-          });
-          
-          // onStartCrawl called successfully for upload
-          
-          showToast('Document upload started - tracking progress', 'success');
-          onClose(); // Close modal immediately
-        } else {
-          // No progressId in upload result
-          // Upload result structure logged
-          
-          // Fallback for non-streaming response
-          showToast((result as any).message || 'Document uploaded successfully', 'success');
-          onSuccess();
-        }
-      }
-    } catch (error) {
-      console.error('Failed to add knowledge:', error);
-      
-      // Parse the error using the enhanced error handler
-      const enhancedError = parseKnowledgeBaseError(error);
-      const displayMessage = getDisplayErrorMessage(enhancedError);
-      const suggestedAction = getErrorAction(enhancedError);
-      
-      // Show enhanced error message with action if available
-      const fullMessage = suggestedAction 
-        ? `${displayMessage} ${suggestedAction}`
-        : displayMessage;
-        
-      showToast(fullMessage, 'error');
-    } finally {
-      setLoading(false);
-    }
-  };
-
-  return <div className="fixed inset-0 bg-gray-500/50 dark:bg-black/80 backdrop-blur-sm flex items-center justify-center z-50 p-4">
-      <Card className="w-full max-w-2xl relative before:content-[''] before:absolute before:top-0 before:left-0 before:w-full before:h-[1px] before:bg-green-500 p-8">
-        <h2 className="text-xl font-bold text-gray-800 dark:text-white mb-8">
-          Add Knowledge Source
-        </h2>
-        {/* Knowledge Type Selection */}
-        <div className="mb-6">
-          <label className="block text-gray-600 dark:text-zinc-400 text-sm mb-2">
-            Knowledge Type
-          </label>
-          <div className="flex gap-4">
-            <label className={`
-                flex-1 p-4 rounded-md border cursor-pointer transition flex items-center justify-center gap-2
-                ${knowledgeType === 'technical' ? 'border-blue-500 text-blue-600 dark:text-blue-500 bg-blue-50 dark:bg-blue-500/5' : 'border-gray-200 dark:border-zinc-900 text-gray-500 dark:text-zinc-400 hover:border-blue-300 dark:hover:border-blue-500/30'}
-              `}>
-              <input type="radio" name="knowledgeType" value="technical" checked={knowledgeType === 'technical'} onChange={() => setKnowledgeType('technical')} className="sr-only" />
-              <BoxIcon className="w-5 h-5" />
-              <span>Technical/Coding</span>
-            </label>
-            <label className={`
-                flex-1 p-4 rounded-md border cursor-pointer transition flex items-center justify-center gap-2
-                ${knowledgeType === 'business' ? 'border-purple-500 text-purple-600 dark:text-purple-500 bg-purple-50 dark:bg-purple-500/5' : 'border-gray-200 dark:border-zinc-900 text-gray-500 dark:text-zinc-400 hover:border-purple-300 dark:hover:border-purple-500/30'}
-              `}>
-              <input type="radio" name="knowledgeType" value="business" checked={knowledgeType === 'business'} onChange={() => setKnowledgeType('business')} className="sr-only" />
-              <Brain className="w-5 h-5" />
-              <span>Business/Project</span>
-            </label>
-          </div>
-        </div>
-        {/* Source Type Selection */}
-        <div className="flex gap-4 mb-6">
-          <button onClick={() => setMethod('url')} className={`flex-1 p-4 rounded-md border ${method === 'url' ? 'border-blue-500 text-blue-600 dark:text-blue-500 bg-blue-50 dark:bg-blue-500/5' : 'border-gray-200 dark:border-zinc-900 text-gray-500 dark:text-zinc-400 hover:border-blue-300 dark:hover:border-blue-500/30'} transition flex items-center justify-center gap-2`}>
-            <LinkIcon className="w-4 h-4" />
-            <span>URL / Website</span>
-          </button>
-          <button onClick={() => setMethod('file')} className={`flex-1 p-4 rounded-md border ${method === 'file' ? 'border-pink-500 text-pink-600 dark:text-pink-500 bg-pink-50 dark:bg-pink-500/5' : 'border-gray-200 dark:border-zinc-900 text-gray-500 dark:text-zinc-400 hover:border-pink-300 dark:hover:border-pink-500/30'} transition flex items-center justify-center gap-2`}>
-            <Upload className="w-4 h-4" />
-            <span>Upload File</span>
-          </button>
-        </div>
-        {/* URL Input */}
-        {method === 'url' && <div className="mb-6">
-            <Input 
-              label="URL to Scrape" 
-              type="url" 
-              value={url} 
-              onChange={e => setUrl(e.target.value)} 
-              placeholder="https://example.com or example.com" 
-              accentColor="blue" 
-            />
-            {url && !url.startsWith('http://') && !url.startsWith('https://') && (
-              <p className="text-amber-600 dark:text-amber-400 text-sm mt-1">
-                ℹ️ Will automatically add https:// prefix
-              </p>
-            )}
-          </div>}
-        {/* File Upload */}
-        {method === 'file' && (
-          <div className="mb-6">
-            <label className="block text-gray-600 dark:text-zinc-400 text-sm mb-2">
-              Upload Document
-            </label>
-            <div className="relative">
-              <input 
-                id="file-upload"
-                type="file"
-                accept=".pdf,.md,.doc,.docx,.txt"
-                onChange={e => setSelectedFile(e.target.files?.[0] || null)}
-                className="sr-only"
-              />
-              <label 
-                htmlFor="file-upload"
-                className="flex items-center justify-center gap-3 w-full p-6 rounded-md border-2 border-dashed cursor-pointer transition-all duration-300
-                  bg-blue-500/10 hover:bg-blue-500/20 
-                  border-blue-500/30 hover:border-blue-500/50
-                  text-blue-600 dark:text-blue-400
-                  hover:shadow-[0_0_15px_rgba(59,130,246,0.3)]
-                  backdrop-blur-sm"
-              >
-                <Upload className="w-6 h-6" />
-                <div className="text-center">
-                  <div className="font-medium">
-                    {selectedFile ? selectedFile.name : 'Choose File'}
-                  </div>
-                  <div className="text-sm opacity-75 mt-1">
-                    {selectedFile ? `${(selectedFile.size / 1024 / 1024).toFixed(2)} MB` : 'Click to browse or drag and drop'}
-                  </div>
-                </div>
-              </label>
-            </div>
-            <p className="text-gray-500 dark:text-zinc-600 text-sm mt-2">
-              Supports PDF, MD, DOC up to 10MB
-            </p>
-          </div>
-        )}
-        {/* Crawl Depth - Only for URLs */}
-        {method === 'url' && (
-          <div className="mb-6">
-            <label className="block text-gray-600 dark:text-zinc-400 text-sm mb-4">
-              Crawl Depth
-              <button
-                type="button"
-                className="ml-2 text-gray-400 hover:text-gray-600 dark:hover:text-gray-300 transition-colors"
-                onMouseEnter={() => setShowDepthTooltip(true)}
-                onMouseLeave={() => setShowDepthTooltip(false)}
-              >
-                <svg className="w-4 h-4 inline" fill="none" stroke="currentColor" viewBox="0 0 24 24">
-                  <path strokeLinecap="round" strokeLinejoin="round" strokeWidth={2} d="M13 16h-1v-4h-1m1-4h.01M21 12a9 9 0 11-18 0 9 9 0 0118 0z" />
-                </svg>
-              </button>
-            </label>
-            
-            <GlassCrawlDepthSelector
-              value={crawlDepth}
-              onChange={setCrawlDepth}
-              showTooltip={showDepthTooltip}
-              onTooltipToggle={setShowDepthTooltip}
-            />
-          </div>
-        )}
-        
-        {/* Tags */}
-        <div className="mb-6">
-          <label className="block text-gray-600 dark:text-zinc-400 text-sm mb-2">
-            Tags (AI will add recommended tags if left blank)
-          </label>
-          <div className="flex flex-wrap gap-2 mb-2">
-            {tags.map(tag => <Badge key={tag} color="purple" variant="outline">
-                {tag}
-              </Badge>)}
-          </div>
-          <Input type="text" value={newTag} onChange={e => setNewTag(e.target.value)} onKeyDown={e => {
-          if (e.key === 'Enter' && newTag.trim()) {
-            setTags([...tags, newTag.trim()]);
-            setNewTag('');
-          }
-        }} placeholder="Add tags..." accentColor="purple" />
-        </div>
-        {/* Action Buttons */}
-        <div className="flex justify-end gap-4">
-          <Button onClick={onClose} variant="ghost" disabled={loading}>
-            Cancel
-          </Button>
-          <Button onClick={handleSubmit} variant="primary" accentColor={method === 'url' ? 'blue' : 'pink'} disabled={loading}>
-            {loading ? 'Adding...' : 'Add Source'}
-          </Button>
-        </div>
-      </Card>
-    </div>;
-};
-=======
       {/* Document Browser Modal */}
       {isDocumentBrowserOpen && documentBrowserSourceId && (
         <DocumentBrowser
@@ -1129,5 +828,4 @@
       )}
     </div>
   );
-};
->>>>>>> 52ee5e2c
+};