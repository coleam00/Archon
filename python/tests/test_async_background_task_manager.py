--- conflicted
+++ resolved
@@ -145,14 +145,8 @@
         await asyncio.sleep(0.01)
         assert len(running_tasks) <= 2
 
-<<<<<<< HEAD
-        # Wait for all to complete (need more time for sequential execution)
-        # With concurrency of 2 and 0.05s per task, we need at least 0.1s plus overhead
-        await asyncio.sleep(0.15)
-=======
         # Wait for all to complete
         await asyncio.sleep(0.3)
->>>>>>> e74d6134
         assert len(completed_tasks) == 4
 
         # Clean up
