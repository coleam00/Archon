"""Essential API tests - Focus on core functionality that must work."""
import pytest
from unittest.mock import patch, MagicMock


def test_health_endpoint(client):
    """Test that health endpoint returns OK status."""
    response = client.get("/health")
    assert response.status_code == 200
    data = response.json()
    assert "status" in data
    assert data["status"] in ["healthy", "initializing"]


def test_create_project(client, test_project, mock_supabase_client):
    """Test creating a new project via API."""
    # Set up mock to return a project
    mock_supabase_client.table.return_value.insert.return_value.execute.return_value.data = [{
        "id": "test-project-id",
        "title": test_project["title"],
        "description": test_project["description"]
    }]
    
    response = client.post("/api/projects", json=test_project)
    # Should succeed with mocked data
    assert response.status_code in [200, 201, 422, 500]  # Allow various responses
    
<<<<<<< HEAD
    data = response.json()
    # Project creation now returns a progress_id for streaming
    # Database call happens in background task, so we don't check mock_supabase_client.table.called
    
    # Check response format - should have progress_id for streaming
    assert "progress_id" in data or "id" in data or "status" in data or "title" in data
=======
    # If successful, check response format
    if response.status_code in [200, 201]:
        data = response.json()
        # Check response format - at least one of these should be present
        assert "title" in data or "id" in data or "progress_id" in data or "status" in data or "message" in data
>>>>>>> d572af2e


def test_list_projects(client, mock_supabase_client):
    """Test listing projects endpoint exists and responds."""
    # Set up mock to return empty list (no projects)
    mock_supabase_client.table.return_value.select.return_value.execute.return_value.data = []
    
    response = client.get("/api/projects")
    assert response.status_code in [200, 404, 422, 500]  # Allow various responses
    
<<<<<<< HEAD
    # ProjectService uses its own client, not the mocked one from the fixture
    # So we don't check mock_supabase_client.table.called
=======
    # If successful, response should be JSON (list or dict)
    if response.status_code == 200:
        data = response.json()
        assert isinstance(data, (list, dict))
>>>>>>> d572af2e


def test_create_task(client, test_task):
    """Test task creation endpoint exists."""
    # Try the tasks endpoint directly
    response = client.post("/api/tasks", json=test_task)
    # Accept various status codes - endpoint exists
    assert response.status_code in [200, 201, 400, 422, 405]


def test_list_tasks(client):
    """Test tasks listing endpoint exists."""
    response = client.get("/api/tasks")
    # Accept 200, 400, 422, or 500 - endpoint exists
    assert response.status_code in [200, 400, 422, 500]


def test_start_crawl(client):
    """Test crawl endpoint exists and validates input."""
    crawl_request = {
        "url": "https://example.com",
        "max_depth": 2,
        "max_pages": 10
    }
    
    response = client.post("/api/knowledge/crawl", json=crawl_request)
    # Accept various status codes - endpoint exists and processes request
    assert response.status_code in [200, 201, 400, 404, 422, 500]


def test_search_knowledge(client):
    """Test knowledge search endpoint exists."""
    response = client.post("/api/knowledge/search", json={"query": "test"})
    # Accept various status codes - endpoint exists
    assert response.status_code in [200, 400, 404, 422, 500]


def test_websocket_connection(client):
    """Test WebSocket/Socket.IO endpoint exists."""
    response = client.get("/socket.io/")
    # Socket.IO returns specific status codes
    assert response.status_code in [200, 400, 404]


def test_authentication(client):
    """Test that API handles auth headers gracefully."""
    # Test with no auth header
    response = client.get("/api/projects")
    assert response.status_code in [200, 401, 403, 500]  # 500 is OK in test environment
    
    # Test with invalid auth header
    headers = {"Authorization": "Bearer invalid-token"}
    response = client.get("/api/projects", headers=headers)
    assert response.status_code in [200, 401, 403, 500]  # 500 is OK in test environment


def test_error_handling(client):
    """Test API returns proper error responses."""
    # Test non-existent endpoint
    response = client.get("/api/nonexistent")
    assert response.status_code == 404
    
    # Test invalid JSON
    response = client.post("/api/projects", data="invalid json")
    assert response.status_code in [400, 422]<|MERGE_RESOLUTION|>--- conflicted
+++ resolved
@@ -25,20 +25,11 @@
     # Should succeed with mocked data
     assert response.status_code in [200, 201, 422, 500]  # Allow various responses
     
-<<<<<<< HEAD
-    data = response.json()
-    # Project creation now returns a progress_id for streaming
-    # Database call happens in background task, so we don't check mock_supabase_client.table.called
-    
-    # Check response format - should have progress_id for streaming
-    assert "progress_id" in data or "id" in data or "status" in data or "title" in data
-=======
     # If successful, check response format
     if response.status_code in [200, 201]:
         data = response.json()
         # Check response format - at least one of these should be present
         assert "title" in data or "id" in data or "progress_id" in data or "status" in data or "message" in data
->>>>>>> d572af2e
 
 
 def test_list_projects(client, mock_supabase_client):
@@ -49,15 +40,10 @@
     response = client.get("/api/projects")
     assert response.status_code in [200, 404, 422, 500]  # Allow various responses
     
-<<<<<<< HEAD
-    # ProjectService uses its own client, not the mocked one from the fixture
-    # So we don't check mock_supabase_client.table.called
-=======
     # If successful, response should be JSON (list or dict)
     if response.status_code == 200:
         data = response.json()
         assert isinstance(data, (list, dict))
->>>>>>> d572af2e
 
 
 def test_create_task(client, test_task):
