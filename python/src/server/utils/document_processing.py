"""
Document Processing Utilities

This module provides utilities for extracting text from various document formats
including PDF, Word documents, and plain text files.
"""

import io

# Removed direct logging import - using unified config

# Import document processing libraries with availability checks
try:
    import PyPDF2

    PYPDF2_AVAILABLE = True
except ImportError:
    PYPDF2_AVAILABLE = False

try:
    import pdfplumber

    PDFPLUMBER_AVAILABLE = True
except ImportError:
    PDFPLUMBER_AVAILABLE = False

try:
    from docx import Document as DocxDocument

    DOCX_AVAILABLE = True
except ImportError:
    DOCX_AVAILABLE = False

from ..config.logfire_config import get_logger, logfire

# Optional HTML parsing support
try:
    from bs4 import BeautifulSoup  # type: ignore

    BS4_AVAILABLE = True
except Exception:
    BS4_AVAILABLE = False

logger = get_logger(__name__)


def _preserve_code_blocks_across_pages(text: str) -> str:
    """
    Fix code blocks that were split across PDF page boundaries.
    
    PDFs often break markdown code blocks with page headers like:
    ```python
    def hello():
    --- Page 2 ---
        return "world"
    ```
    
    This function rejoins split code blocks by removing page separators
    that appear within code blocks.
    """
    import re
    
    # Pattern to match page separators that split code blocks
    # Look for: ``` [content] --- Page N --- [content] ```
    page_break_in_code_pattern = r'(```\w*[^\n]*\n(?:[^`]|`(?!``))*)(\n--- Page \d+ ---\n)((?:[^`]|`(?!``))*)```'
    
    # Keep merging until no more splits are found
    while True:
        matches = list(re.finditer(page_break_in_code_pattern, text, re.DOTALL))
        if not matches:
            break
            
        # Replace each match by removing the page separator
        for match in reversed(matches):  # Reverse to maintain positions
            before_page_break = match.group(1)
            page_separator = match.group(2) 
            after_page_break = match.group(3)
            
            # Rejoin the code block without the page separator
            rejoined = f"{before_page_break}\n{after_page_break}```"
            text = text[:match.start()] + rejoined + text[match.end():]
    
    return text


def _clean_html_to_text(html_content: str) -> str:
    """
    Clean HTML tags and convert to plain text suitable for RAG.
    Preserves code blocks and important structure while removing markup.
    """
    import re
    
    # First preserve code blocks with their content before general cleaning
    # This ensures code blocks remain intact for extraction
    code_blocks = []
    
    # Find and temporarily replace code blocks to preserve them
    code_patterns = [
        r'<pre><code[^>]*>(.*?)</code></pre>',
        r'<code[^>]*>(.*?)</code>',
        r'<pre[^>]*>(.*?)</pre>',
    ]
    
    processed_html = html_content
    placeholder_map = {}
    
    for pattern in code_patterns:
        matches = list(re.finditer(pattern, processed_html, re.DOTALL | re.IGNORECASE))
        for i, match in enumerate(reversed(matches)):  # Reverse to maintain positions
            # Extract code content and clean HTML entities
            code_content = match.group(1)
            # Clean HTML entities and span tags from code
            code_content = re.sub(r'<span[^>]*>', '', code_content)
            code_content = re.sub(r'</span>', '', code_content)
            code_content = re.sub(r'&lt;', '<', code_content)
            code_content = re.sub(r'&gt;', '>', code_content)
            code_content = re.sub(r'&amp;', '&', code_content)
            code_content = re.sub(r'&quot;', '"', code_content)
            code_content = re.sub(r'&#39;', "'", code_content)
            
            # Create placeholder
            placeholder = f"__CODE_BLOCK_{len(placeholder_map)}__"
            placeholder_map[placeholder] = code_content.strip()
            
            # Replace in HTML
            processed_html = processed_html[:match.start()] + placeholder + processed_html[match.end():]
    
    # Now clean all remaining HTML tags
    # Remove script and style content entirely
    processed_html = re.sub(r'<script[^>]*>.*?</script>', '', processed_html, flags=re.DOTALL | re.IGNORECASE)
    processed_html = re.sub(r'<style[^>]*>.*?</style>', '', processed_html, flags=re.DOTALL | re.IGNORECASE)
    
    # Convert common HTML elements to readable text
    # Headers
    processed_html = re.sub(r'<h[1-6][^>]*>(.*?)</h[1-6]>', r'\n\n\1\n\n', processed_html, flags=re.DOTALL | re.IGNORECASE)
    # Paragraphs
    processed_html = re.sub(r'<p[^>]*>(.*?)</p>', r'\1\n\n', processed_html, flags=re.DOTALL | re.IGNORECASE)
    # Line breaks
    processed_html = re.sub(r'<br\s*/?>', '\n', processed_html, flags=re.IGNORECASE)
    # List items
    processed_html = re.sub(r'<li[^>]*>(.*?)</li>', r'• \1\n', processed_html, flags=re.DOTALL | re.IGNORECASE)
    
    # Remove all remaining HTML tags
    processed_html = re.sub(r'<[^>]+>', '', processed_html)
    
    # Clean up HTML entities
    processed_html = re.sub(r'&nbsp;', ' ', processed_html)
    processed_html = re.sub(r'&lt;', '<', processed_html)
    processed_html = re.sub(r'&gt;', '>', processed_html)
    processed_html = re.sub(r'&amp;', '&', processed_html)
    processed_html = re.sub(r'&quot;', '"', processed_html)
    processed_html = re.sub(r'&#39;', "'", processed_html)
    processed_html = re.sub(r'&#x27;', "'", processed_html)
    
    # Restore code blocks
    for placeholder, code_content in placeholder_map.items():
        processed_html = processed_html.replace(placeholder, f"\n\n```\n{code_content}\n```\n\n")
    
    # Clean up excessive whitespace
    processed_html = re.sub(r'\n\s*\n\s*\n', '\n\n', processed_html)  # Max 2 consecutive newlines
    processed_html = re.sub(r'[ \t]+', ' ', processed_html)  # Multiple spaces to single space
    
    return processed_html.strip()


def extract_text_from_document(file_content: bytes, filename: str, content_type: str) -> str:
    """
    Extract text from various document formats.

    Args:
        file_content: Raw file bytes
        filename: Name of the file
        content_type: MIME type of the file

    Returns:
        Extracted text content

    Raises:
        ValueError: If the file format is not supported
        Exception: If extraction fails
    """
    try:
        # PDF files
        if content_type == "application/pdf" or filename.lower().endswith(".pdf"):
            return extract_text_from_pdf(file_content)

        # Word documents
        elif content_type in [
            "application/vnd.openxmlformats-officedocument.wordprocessingml.document",
            "application/msword",
        ] or filename.lower().endswith((".docx", ".doc")):
            return extract_text_from_docx(file_content)

<<<<<<< HEAD
        # HTML files
        elif content_type == "text/html" or filename.lower().endswith(".html"):
            return extract_text_from_html(file_content, filename)

        # Code files (treat entire file as fenced block to preserve formatting)
        elif filename.lower().endswith(
            (
                ".py",
                ".js",
                ".ts",
                ".tsx",
                ".java",
                ".go",
                ".rb",
                ".rs",
                ".c",
                ".cpp",
                ".cs",
                ".json",
                ".css",
                ".html",
            )
        ) or content_type in (
            "text/x-python",
            "application/javascript",
            "text/javascript",
            "text/typescript",
            "text/x-c++src",
            "text/x-csrc",
            "text/x-java-source",
        ):
            try:
                text = file_content.decode("utf-8", errors="ignore")
            except Exception:
                text = file_content.decode(errors="ignore")
            language = _infer_language_from_filename(filename)
            return f"```{language}\n{text}\n```\n"
=======
        # HTML files - clean tags and extract text
        elif content_type == "text/html" or filename.lower().endswith((".html", ".htm")):
            # Decode HTML and clean tags for RAG
            html_text = file_content.decode("utf-8", errors="ignore").strip()
            if not html_text:
                raise ValueError(f"The file {filename} appears to be empty.")
            return _clean_html_to_text(html_text)
>>>>>>> 757eae7f

        # Text files (markdown, txt, etc.)
        elif content_type.startswith("text/") or filename.lower().endswith((
            ".txt",
            ".md",
            ".markdown",
            ".rst",
        )):
            # Decode text and check if it has content
            text = file_content.decode("utf-8", errors="ignore").strip()
            if not text:
                raise ValueError(f"The file {filename} appears to be empty.")
            return text

        else:
            raise ValueError(f"Unsupported file format: {content_type} ({filename})")

    except ValueError:
        # Re-raise ValueError with original message for unsupported formats
        raise
    except Exception as e:
        logfire.error(
            "Document text extraction failed",
            filename=filename,
            content_type=content_type,
            error=str(e),
        )
        # Re-raise with context, preserving original exception chain
        raise Exception(f"Failed to extract text from {filename}") from e


def _infer_language_from_filename(filename: str) -> str:
    lower = filename.lower()
    mapping = {
        ".py": "python",
        ".js": "javascript",
        ".ts": "typescript",
        ".tsx": "tsx",
        ".java": "java",
        ".go": "go",
        ".rb": "ruby",
        ".rs": "rust",
        ".c": "c",
        ".cpp": "cpp",
        ".cc": "cpp",
        ".cs": "csharp",
        ".json": "json",
        ".css": "css",
        ".html": "html",
        ".md": "markdown",
    }
    for ext, lang in mapping.items():
        if lower.endswith(ext):
            return lang
    return ""


def extract_text_from_html(file_content: bytes, filename: str | None = None) -> str:
    """Extract readable text from HTML, preserving code blocks as fenced sections.

    Attempts to use BeautifulSoup if available. Falls back to regex-based stripping.
    """
    html = None
    try:
        html = file_content.decode("utf-8", errors="ignore")
    except Exception:
        html = str(file_content)

    # If BeautifulSoup is available, use it for better parsing
    if BS4_AVAILABLE:
        try:
            soup = BeautifulSoup(html, "html.parser")
            # Remove script and style
            for tag in soup(["script", "style", "noscript"]):
                tag.decompose()

            # Convert <pre><code> blocks to fenced code
            for pre in soup.find_all("pre"):
                code = pre.find("code") if pre else None
                code_text = code.get_text("\n") if code else pre.get_text("\n")
                language = ""
                # Language from class like language-python
                classes = []
                if code and code.has_attr("class"):
                    classes = code.get("class", [])
                elif pre and pre.has_attr("class"):
                    classes = pre.get("class", [])
                for cls in classes:
                    if cls.startswith("language-"):
                        language = cls.split("-", 1)[1]
                        break
                fenced = soup.new_string(f"```{language}\n{code_text}\n```\n")
                pre.replace_with(fenced)

            # Get text
            text = soup.get_text("\n")
            return text
        except Exception as e:
            logger.warning(f"BeautifulSoup HTML parsing failed: {e}")

    # Fallback: regex-based removal, but preserve <pre> blocks
    try:
        import re

        # Remove scripts/styles
        cleaned = re.sub(r"<script[\s\S]*?</script>", "", html, flags=re.IGNORECASE)
        cleaned = re.sub(r"<style[\s\S]*?</style>", "", cleaned, flags=re.IGNORECASE)

        # Convert <pre> blocks to fenced
        def pre_to_fence(m: "re.Match[str]") -> str:
            inner = m.group(1)
            # Remove inner tags like <code>
            inner_text = re.sub(r"<[^>]+>", "", inner)
            return f"```\n{inner_text}\n```\n"

        cleaned = re.sub(r"<pre[^>]*>([\s\S]*?)</pre>", pre_to_fence, cleaned, flags=re.IGNORECASE)

        # Strip remaining tags
        cleaned = re.sub(r"<[^>]+>", "\n", cleaned)
        # Unescape HTML entities
        import html as _html

        text = _html.unescape(cleaned)
        return text
    except Exception as e:
        raise Exception(f"Failed to extract text from HTML: {str(e)}")


def extract_text_from_pdf(file_content: bytes) -> str:
    """
    Extract text from PDF using both PyPDF2 and pdfplumber for best results.

    Args:
        file_content: Raw PDF bytes

    Returns:
        Extracted text content
    """
    if not PDFPLUMBER_AVAILABLE and not PYPDF2_AVAILABLE:
        raise Exception(
            "No PDF processing libraries available. Please install pdfplumber and PyPDF2."
        )

    text_content = []

    # First try with pdfplumber (better for complex layouts)
    if PDFPLUMBER_AVAILABLE:
        try:
            with pdfplumber.open(io.BytesIO(file_content)) as pdf:
                for page_num, page in enumerate(pdf.pages):
                    try:
                        page_text = page.extract_text()
                        if page_text:
                            text_content.append(f"--- Page {page_num + 1} ---\n{page_text}")
                    except Exception as e:
                        logfire.warning(f"pdfplumber failed on page {page_num + 1}: {e}")
                        continue

            # If pdfplumber got good results, use them
            if text_content and len("\n".join(text_content).strip()) > 100:
                combined_text = "\n\n".join(text_content)
                logger.info(f"🔍 PDF DEBUG: Extracted {len(text_content)} pages, total length: {len(combined_text)}")
                logger.info(f"🔍 PDF DEBUG: First 500 chars: {repr(combined_text[:500])}")
                
                # Check for backticks before and after processing
                backtick_count_before = combined_text.count("```")
                logger.info(f"🔍 PDF DEBUG: Backticks found before processing: {backtick_count_before}")
                
                processed_text = _preserve_code_blocks_across_pages(combined_text)
                backtick_count_after = processed_text.count("```")
                logger.info(f"🔍 PDF DEBUG: Backticks found after processing: {backtick_count_after}")
                
                if backtick_count_after > 0:
                    logger.info(f"🔍 PDF DEBUG: Sample after processing: {repr(processed_text[:1000])}")
                
                return processed_text

        except Exception as e:
            logfire.warning(f"pdfplumber extraction failed: {e}, trying PyPDF2")

    # Fallback to PyPDF2
    if PYPDF2_AVAILABLE:
        try:
            text_content = []
            pdf_reader = PyPDF2.PdfReader(io.BytesIO(file_content))

            for page_num, page in enumerate(pdf_reader.pages):
                try:
                    page_text = page.extract_text()
                    if page_text:
                        text_content.append(f"--- Page {page_num + 1} ---\n{page_text}")
                except Exception as e:
                    logfire.warning(f"PyPDF2 failed on page {page_num + 1}: {e}")
                    continue

            if text_content:
                combined_text = "\n\n".join(text_content)
                return _preserve_code_blocks_across_pages(combined_text)
            else:
                raise ValueError(
                    "No text extracted from PDF: file may be empty, images-only, "
                    "or scanned document without OCR"
                )

        except Exception as e:
            raise Exception("PyPDF2 failed to extract text") from e

    # If we get here, no libraries worked
    raise Exception("Failed to extract text from PDF - no working PDF libraries available")


def extract_text_from_docx(file_content: bytes) -> str:
    """
    Extract text from Word documents (.docx).

    Args:
        file_content: Raw DOCX bytes

    Returns:
        Extracted text content
    """
    if not DOCX_AVAILABLE:
        raise Exception("python-docx library not available. Please install python-docx.")

    try:
        doc = DocxDocument(io.BytesIO(file_content))
        text_content = []

        for paragraph in doc.paragraphs:
            if paragraph.text.strip():
                text_content.append(paragraph.text)

        # Also extract text from tables
        for table in doc.tables:
            for row in table.rows:
                row_text = []
                for cell in row.cells:
                    if cell.text.strip():
                        row_text.append(cell.text.strip())
                if row_text:
                    text_content.append(" | ".join(row_text))

        if not text_content:
            raise ValueError("No text content found in document")

        return "\n\n".join(text_content)

    except Exception as e:
        raise Exception("Failed to extract text from Word document") from e<|MERGE_RESOLUTION|>--- conflicted
+++ resolved
@@ -32,14 +32,6 @@
     DOCX_AVAILABLE = False
 
 from ..config.logfire_config import get_logger, logfire
-
-# Optional HTML parsing support
-try:
-    from bs4 import BeautifulSoup  # type: ignore
-
-    BS4_AVAILABLE = True
-except Exception:
-    BS4_AVAILABLE = False
 
 logger = get_logger(__name__)
 
@@ -191,45 +183,6 @@
         ] or filename.lower().endswith((".docx", ".doc")):
             return extract_text_from_docx(file_content)
 
-<<<<<<< HEAD
-        # HTML files
-        elif content_type == "text/html" or filename.lower().endswith(".html"):
-            return extract_text_from_html(file_content, filename)
-
-        # Code files (treat entire file as fenced block to preserve formatting)
-        elif filename.lower().endswith(
-            (
-                ".py",
-                ".js",
-                ".ts",
-                ".tsx",
-                ".java",
-                ".go",
-                ".rb",
-                ".rs",
-                ".c",
-                ".cpp",
-                ".cs",
-                ".json",
-                ".css",
-                ".html",
-            )
-        ) or content_type in (
-            "text/x-python",
-            "application/javascript",
-            "text/javascript",
-            "text/typescript",
-            "text/x-c++src",
-            "text/x-csrc",
-            "text/x-java-source",
-        ):
-            try:
-                text = file_content.decode("utf-8", errors="ignore")
-            except Exception:
-                text = file_content.decode(errors="ignore")
-            language = _infer_language_from_filename(filename)
-            return f"```{language}\n{text}\n```\n"
-=======
         # HTML files - clean tags and extract text
         elif content_type == "text/html" or filename.lower().endswith((".html", ".htm")):
             # Decode HTML and clean tags for RAG
@@ -237,7 +190,6 @@
             if not html_text:
                 raise ValueError(f"The file {filename} appears to be empty.")
             return _clean_html_to_text(html_text)
->>>>>>> 757eae7f
 
         # Text files (markdown, txt, etc.)
         elif content_type.startswith("text/") or filename.lower().endswith((
@@ -267,103 +219,6 @@
         )
         # Re-raise with context, preserving original exception chain
         raise Exception(f"Failed to extract text from {filename}") from e
-
-
-def _infer_language_from_filename(filename: str) -> str:
-    lower = filename.lower()
-    mapping = {
-        ".py": "python",
-        ".js": "javascript",
-        ".ts": "typescript",
-        ".tsx": "tsx",
-        ".java": "java",
-        ".go": "go",
-        ".rb": "ruby",
-        ".rs": "rust",
-        ".c": "c",
-        ".cpp": "cpp",
-        ".cc": "cpp",
-        ".cs": "csharp",
-        ".json": "json",
-        ".css": "css",
-        ".html": "html",
-        ".md": "markdown",
-    }
-    for ext, lang in mapping.items():
-        if lower.endswith(ext):
-            return lang
-    return ""
-
-
-def extract_text_from_html(file_content: bytes, filename: str | None = None) -> str:
-    """Extract readable text from HTML, preserving code blocks as fenced sections.
-
-    Attempts to use BeautifulSoup if available. Falls back to regex-based stripping.
-    """
-    html = None
-    try:
-        html = file_content.decode("utf-8", errors="ignore")
-    except Exception:
-        html = str(file_content)
-
-    # If BeautifulSoup is available, use it for better parsing
-    if BS4_AVAILABLE:
-        try:
-            soup = BeautifulSoup(html, "html.parser")
-            # Remove script and style
-            for tag in soup(["script", "style", "noscript"]):
-                tag.decompose()
-
-            # Convert <pre><code> blocks to fenced code
-            for pre in soup.find_all("pre"):
-                code = pre.find("code") if pre else None
-                code_text = code.get_text("\n") if code else pre.get_text("\n")
-                language = ""
-                # Language from class like language-python
-                classes = []
-                if code and code.has_attr("class"):
-                    classes = code.get("class", [])
-                elif pre and pre.has_attr("class"):
-                    classes = pre.get("class", [])
-                for cls in classes:
-                    if cls.startswith("language-"):
-                        language = cls.split("-", 1)[1]
-                        break
-                fenced = soup.new_string(f"```{language}\n{code_text}\n```\n")
-                pre.replace_with(fenced)
-
-            # Get text
-            text = soup.get_text("\n")
-            return text
-        except Exception as e:
-            logger.warning(f"BeautifulSoup HTML parsing failed: {e}")
-
-    # Fallback: regex-based removal, but preserve <pre> blocks
-    try:
-        import re
-
-        # Remove scripts/styles
-        cleaned = re.sub(r"<script[\s\S]*?</script>", "", html, flags=re.IGNORECASE)
-        cleaned = re.sub(r"<style[\s\S]*?</style>", "", cleaned, flags=re.IGNORECASE)
-
-        # Convert <pre> blocks to fenced
-        def pre_to_fence(m: "re.Match[str]") -> str:
-            inner = m.group(1)
-            # Remove inner tags like <code>
-            inner_text = re.sub(r"<[^>]+>", "", inner)
-            return f"```\n{inner_text}\n```\n"
-
-        cleaned = re.sub(r"<pre[^>]*>([\s\S]*?)</pre>", pre_to_fence, cleaned, flags=re.IGNORECASE)
-
-        # Strip remaining tags
-        cleaned = re.sub(r"<[^>]+>", "\n", cleaned)
-        # Unescape HTML entities
-        import html as _html
-
-        text = _html.unescape(cleaned)
-        return text
-    except Exception as e:
-        raise Exception(f"Failed to extract text from HTML: {str(e)}")
 
 
 def extract_text_from_pdf(file_content: bytes) -> str:
