"""
MCP API endpoints for Archon

Provides status and configuration endpoints for the MCP service.
The MCP container is managed by docker-compose, not by this API.
"""

import os
from typing import Any

import docker
from docker.errors import NotFound
from fastapi import APIRouter, HTTPException

# Import unified logging
from ..config.logfire_config import api_logger, safe_set_attribute, safe_span

router = APIRouter(prefix="/api/mcp", tags=["mcp"])


def get_container_status() -> dict[str, Any]:
    """Get simple MCP container status without Docker management."""
    docker_client = None
    try:
        docker_client = docker.from_env()
        container = docker_client.containers.get("archon-mcp")

        # Get container status
        container_status = container.status

        # Map Docker statuses to simple statuses
        if container_status == "running":
            status = "running"
            # Try to get uptime from container info
            try:
                from datetime import datetime
                started_at = container.attrs["State"]["StartedAt"]
                started_time = datetime.fromisoformat(started_at.replace("Z", "+00:00"))
                uptime = int((datetime.now(started_time.tzinfo) - started_time).total_seconds())
            except Exception:
                uptime = None
        else:
            status = "stopped"
            uptime = None

        return {
            "status": status,
            "uptime": uptime,
            "logs": [],  # No log streaming anymore
            "container_status": container_status
        }

    except NotFound:
        return {
            "status": "not_found",
            "uptime": None,
            "logs": [],
            "container_status": "not_found",
            "message": "MCP container not found. Run: docker compose up -d archon-mcp"
        }
    except Exception as e:
        api_logger.error("Failed to get container status", exc_info=True)
        return {
            "status": "error",
            "uptime": None,
            "logs": [],
            "container_status": "error",
            "error": str(e)
        }
    finally:
        if docker_client is not None:
            try:
                docker_client.close()
            except Exception:
                pass


@router.get("/status")
async def get_status():
    """Get MCP server status."""
    with safe_span("api_mcp_status") as span:
        safe_set_attribute(span, "endpoint", "/api/mcp/status")
        safe_set_attribute(span, "method", "GET")

        try:
            status = get_container_status()
            api_logger.debug(f"MCP server status checked - status={status.get('status')}")
            safe_set_attribute(span, "status", status.get("status"))
            safe_set_attribute(span, "uptime", status.get("uptime"))
            return status
        except Exception as e:
            api_logger.error(f"MCP server status API failed - error={str(e)}")
            safe_set_attribute(span, "error", str(e))
            raise HTTPException(status_code=500, detail=str(e))


@router.get("/config")
async def get_mcp_config():
    """Get MCP server configuration."""
    with safe_span("api_get_mcp_config") as span:
        safe_set_attribute(span, "endpoint", "/api/mcp/config")
        safe_set_attribute(span, "method", "GET")

        try:
            api_logger.info("Getting MCP server configuration")

            # Get actual MCP port from environment or use default
            mcp_port = int(os.getenv("ARCHON_MCP_PORT", "8051"))

            # Configuration for streamable-http mode with actual port
            config = {
                "host": "localhost",
                "port": mcp_port,
                "transport": "streamable-http",
            }

            # Get only model choice from database (simplified)
            try:
                

                model_choice = await credential_service.get_credential(
                    "MODEL_CHOICE", "gpt-4o-mini"
                )
                config["model_choice"] = model_choice
<<<<<<< HEAD
                config["use_contextual_embeddings"] = (
                    os.getenv("placeholder", "false")
                ).lower() == "true"
                config["use_hybrid_search"] = (
                    os.getenv("placeholder", "false")
                ).lower() == "true"
                config["use_agentic_rag"] = (
                    os.getenv("placeholder", "false")
                ).lower() == "true"
                config["use_reranking"] = (
                    os.getenv("placeholder", "false")
                ).lower() == "true"
=======
>>>>>>> 012d2c58
            except Exception:
                # Fallback to default model
                config["model_choice"] = "gpt-4o-mini"

            api_logger.info("MCP configuration (streamable-http mode)")
            safe_set_attribute(span, "host", config["host"])
            safe_set_attribute(span, "port", config["port"])
            safe_set_attribute(span, "transport", "streamable-http")
            safe_set_attribute(span, "model_choice", config.get("model_choice", "gpt-4o-mini"))

            return config
        except Exception as e:
            api_logger.error("Failed to get MCP configuration", exc_info=True)
            safe_set_attribute(span, "error", str(e))
            raise HTTPException(status_code=500, detail={"error": str(e)})


@router.get("/clients")
async def get_mcp_clients():
    """Get connected MCP clients with type detection."""
    with safe_span("api_mcp_clients") as span:
        safe_set_attribute(span, "endpoint", "/api/mcp/clients")
        safe_set_attribute(span, "method", "GET")

        try:
<<<<<<< HEAD
            api_logger.info(
                f"Saving MCP server configuration | transport={config.transport} | host={config.host} | port={config.port}"
            )
            supabase_client = get_supabase_client()

            config_json = config.model_dump_json()

            # Save MCP config using credential service
            

            success = await credential_service.set_credential(
                "mcp_config",
                config_json,
                category="mcp",
                description="MCP server configuration settings",
            )

            if success:
                api_logger.info("MCP configuration saved successfully")
                safe_set_attribute(span, "operation", "save")
            else:
                raise Exception("Failed to save MCP configuration")

            safe_set_attribute(span, "success", True)
            return {"success": True, "message": "Configuration saved"}
=======
            # TODO: Implement real client detection in the future
            # For now, return empty array as expected by frontend
            api_logger.debug("Getting MCP clients - returning empty array")
>>>>>>> 012d2c58

            return {
                "clients": [],
                "total": 0
            }
        except Exception as e:
            api_logger.error(f"Failed to get MCP clients - error={str(e)}")
            safe_set_attribute(span, "error", str(e))
            return {
                "clients": [],
                "total": 0,
                "error": str(e)
            }


@router.get("/sessions")
async def get_mcp_sessions():
    """Get MCP session information."""
    with safe_span("api_mcp_sessions") as span:
        safe_set_attribute(span, "endpoint", "/api/mcp/sessions")
        safe_set_attribute(span, "method", "GET")

        try:
            # Basic session info for now
            status = get_container_status()

            session_info = {
                "active_sessions": 0,  # TODO: Implement real session tracking
                "session_timeout": 3600,  # 1 hour default
            }

            # Add uptime if server is running
            if status.get("status") == "running" and status.get("uptime"):
                session_info["server_uptime_seconds"] = status["uptime"]

            api_logger.debug(f"MCP session info - sessions={session_info.get('active_sessions')}")
            safe_set_attribute(span, "active_sessions", session_info.get("active_sessions"))

            return session_info
        except Exception as e:
            api_logger.error(f"Failed to get MCP sessions - error={str(e)}")
            safe_set_attribute(span, "error", str(e))
            raise HTTPException(status_code=500, detail=str(e))


@router.get("/health")
async def mcp_health():
    """Health check for MCP API - used by bug report service and tests."""
    with safe_span("api_mcp_health") as span:
        safe_set_attribute(span, "endpoint", "/api/mcp/health")
        safe_set_attribute(span, "method", "GET")

        # Simple health check - no logging to reduce noise
        result = {"status": "healthy", "service": "mcp"}
        safe_set_attribute(span, "status", "healthy")

        return result<|MERGE_RESOLUTION|>--- conflicted
+++ resolved
@@ -116,27 +116,12 @@
 
             # Get only model choice from database (simplified)
             try:
-                
+                from ..services.credential_service import credential_service
 
                 model_choice = await credential_service.get_credential(
                     "MODEL_CHOICE", "gpt-4o-mini"
                 )
                 config["model_choice"] = model_choice
-<<<<<<< HEAD
-                config["use_contextual_embeddings"] = (
-                    os.getenv("placeholder", "false")
-                ).lower() == "true"
-                config["use_hybrid_search"] = (
-                    os.getenv("placeholder", "false")
-                ).lower() == "true"
-                config["use_agentic_rag"] = (
-                    os.getenv("placeholder", "false")
-                ).lower() == "true"
-                config["use_reranking"] = (
-                    os.getenv("placeholder", "false")
-                ).lower() == "true"
-=======
->>>>>>> 012d2c58
             except Exception:
                 # Fallback to default model
                 config["model_choice"] = "gpt-4o-mini"
@@ -162,37 +147,9 @@
         safe_set_attribute(span, "method", "GET")
 
         try:
-<<<<<<< HEAD
-            api_logger.info(
-                f"Saving MCP server configuration | transport={config.transport} | host={config.host} | port={config.port}"
-            )
-            supabase_client = get_supabase_client()
-
-            config_json = config.model_dump_json()
-
-            # Save MCP config using credential service
-            
-
-            success = await credential_service.set_credential(
-                "mcp_config",
-                config_json,
-                category="mcp",
-                description="MCP server configuration settings",
-            )
-
-            if success:
-                api_logger.info("MCP configuration saved successfully")
-                safe_set_attribute(span, "operation", "save")
-            else:
-                raise Exception("Failed to save MCP configuration")
-
-            safe_set_attribute(span, "success", True)
-            return {"success": True, "message": "Configuration saved"}
-=======
             # TODO: Implement real client detection in the future
             # For now, return empty array as expected by frontend
             api_logger.debug("Getting MCP clients - returning empty array")
->>>>>>> 012d2c58
 
             return {
                 "clients": [],
