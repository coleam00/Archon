--- conflicted
+++ resolved
@@ -9,40 +9,21 @@
 from typing import Any
 
 import docker
-<<<<<<< HEAD
-import httpx
-from docker.errors import APIError, NotFound
-=======
 from docker.errors import NotFound
->>>>>>> 192c45df
 from fastapi import APIRouter, HTTPException
 
 # Import unified logging
-<<<<<<< HEAD
-from ..config.logfire_config import api_logger, mcp_logger, safe_set_attribute, safe_span
-from ..config.service_discovery import get_mcp_url
-from ..utils import get_supabase_client
-=======
 from ..config.logfire_config import api_logger, safe_set_attribute, safe_span
->>>>>>> 192c45df
 
 router = APIRouter(prefix="/api/mcp", tags=["mcp"])
 
 
-<<<<<<< HEAD
-class ServerConfig(BaseModel):
-    transport: str = "sse"
-    host: str = "localhost"  # Default, can be overridden by environment
-    port: int = 8051
-    protocol: str = "http"  # Default, can be overridden by environment
-=======
 def get_container_status() -> dict[str, Any]:
     """Get simple MCP container status without Docker management."""
     docker_client = None
     try:
         docker_client = docker.from_env()
         container = docker_client.containers.get("archon-mcp")
->>>>>>> 192c45df
 
         # Get container status
         container_status = container.status
@@ -123,21 +104,6 @@
         try:
             api_logger.info("Getting MCP server configuration")
 
-<<<<<<< HEAD
-            # Get MCP configuration using service discovery
-            import os
-            from urllib.parse import urlparse
-
-            # Use service discovery to get the proper MCP URL
-            mcp_url = get_mcp_url()
-            parsed_url = urlparse(mcp_url)
-            
-            config = {
-                "host": parsed_url.hostname,
-                "port": parsed_url.port,
-                "transport": "sse",
-                "protocol": parsed_url.scheme,
-=======
             # Get actual MCP port from environment or use default
             mcp_port = int(os.getenv("ARCHON_MCP_PORT", "8051"))
 
@@ -146,7 +112,6 @@
                 "host": "localhost",
                 "port": mcp_port,
                 "transport": "streamable-http",
->>>>>>> 192c45df
             }
 
             # Get only model choice from database (simplified)
@@ -232,77 +197,13 @@
 
 @router.get("/health")
 async def mcp_health():
-<<<<<<< HEAD
-    """Health check for MCP API - tests actual MCP server connectivity."""
-=======
     """Health check for MCP API - used by bug report service and tests."""
->>>>>>> 192c45df
     with safe_span("api_mcp_health") as span:
         safe_set_attribute(span, "endpoint", "/api/mcp/health")
         safe_set_attribute(span, "method", "GET")
 
-<<<<<<< HEAD
-        try:
-            # Get the MCP service URL from service discovery
-            mcp_url = get_mcp_url()
-            
-            # Test the actual MCP endpoint with a simple JSON-RPC ping
-            async with httpx.AsyncClient() as client:
-                response = await client.post(
-                    f"{mcp_url}/mcp",
-                    json={"jsonrpc": "2.0", "method": "ping", "id": 1},
-                    timeout=2.0,
-                    headers={"Content-Type": "application/json"}
-                )
-                
-                # If we get a response (even an error), the server is up
-                if response.status_code in [200, 202, 400, 404, 405, 406]:
-                    # Server is responding (406 = Not Acceptable is still "server up")
-                    result = {"status": "healthy", "service": "mcp", "url": mcp_url}
-                    safe_set_attribute(span, "status", "healthy")
-                    safe_set_attribute(span, "mcp_url", mcp_url)
-                    return result
-                else:
-                    # Unexpected status code
-                    result = {
-                        "status": "unhealthy", 
-                        "service": "mcp", 
-                        "error": f"Unexpected status code: {response.status_code}",
-                        "url": mcp_url
-                    }
-                    safe_set_attribute(span, "status", "unhealthy")
-                    safe_set_attribute(span, "error", f"status_code_{response.status_code}")
-                    return result
-                    
-        except httpx.TimeoutException:
-            # Timeout - server not responding
-            result = {
-                "status": "unhealthy", 
-                "service": "mcp", 
-                "error": "Connection timeout",
-                "url": get_mcp_url()
-            }
-            safe_set_attribute(span, "status", "unhealthy")
-            safe_set_attribute(span, "error", "timeout")
-            api_logger.warning(f"MCP health check timeout: {get_mcp_url()}")
-            return result
-            
-        except Exception as e:
-            # Other errors
-            result = {
-                "status": "unhealthy", 
-                "service": "mcp", 
-                "error": str(e),
-                "url": get_mcp_url()
-            }
-            safe_set_attribute(span, "status", "unhealthy") 
-            safe_set_attribute(span, "error", str(e))
-            api_logger.error(f"MCP health check error: {e}")
-            return result
-=======
         # Simple health check - no logging to reduce noise
         result = {"status": "healthy", "service": "mcp"}
         safe_set_attribute(span, "status", "healthy")
 
-        return result
->>>>>>> 192c45df
+        return result