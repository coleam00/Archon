--- conflicted
+++ resolved
@@ -97,15 +97,7 @@
                 wait_time = self._calculate_wait_time(estimated_tokens)
                 if wait_time > 0:
                     logfire_logger.info(
-<<<<<<< HEAD
                         f"Rate limiting: waiting {wait_time:.1f}s (tokens: {estimated_tokens}, current usage: {self._get_current_usage()})"
-=======
-                        f"Rate limiting: waiting {wait_time:.1f}s",
-                        extra={
-                            "tokens": estimated_tokens,
-                            "current_usage": self._get_current_usage(),
-                        }
->>>>>>> 2c3b8ef9
                     )
                     await asyncio.sleep(wait_time)
                     return await self.acquire(estimated_tokens)
