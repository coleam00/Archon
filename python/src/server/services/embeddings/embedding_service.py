"""
Embedding Service

Handles all OpenAI embedding operations with proper rate limiting and error handling.
"""

import asyncio
import os
from dataclasses import dataclass, field
from typing import Any

import openai

from ...config.logfire_config import safe_span, search_logger
from ..credential_service import credential_service
from ..llm_provider_service import get_embedding_model, get_llm_client
from ..threading_service import get_threading_service
from .embedding_exceptions import (
    EmbeddingAPIError,
    EmbeddingAuthenticationError,
    EmbeddingError,
    EmbeddingQuotaExhaustedError,
    EmbeddingRateLimitError,
)


@dataclass
class EmbeddingBatchResult:
    """Result of batch embedding creation with success/failure tracking."""

    embeddings: list[list[float]] = field(default_factory=list)
    failed_items: list[dict[str, Any]] = field(default_factory=list)
    success_count: int = 0
    failure_count: int = 0
    texts_processed: list[str] = field(default_factory=list)  # Successfully processed texts

    def add_success(self, embedding: list[float], text: str):
        """Add a successful embedding."""
        self.embeddings.append(embedding)
        self.texts_processed.append(text)
        self.success_count += 1

    def add_failure(self, text: str, error: Exception, batch_index: int | None = None):
        """Add a failed item with error details."""
        error_dict = {
            "text": text[:200] if text else None,
            "error": str(error),
            "error_type": type(error).__name__,
            "batch_index": batch_index,
        }

        # Add extra context from EmbeddingError if available
        if isinstance(error, EmbeddingError):
            error_dict.update(error.to_dict())

        self.failed_items.append(error_dict)
        self.failure_count += 1

    @property
    def has_failures(self) -> bool:
        return self.failure_count > 0

    @property
    def total_requested(self) -> int:
        return self.success_count + self.failure_count


# Provider-aware client factory
get_openai_client = get_llm_client


async def create_embedding(text: str, provider: str | None = None) -> list[float]:
    """
    Create an embedding for a single text using the configured provider.

    Args:
        text: Text to create an embedding for
        provider: Optional provider override

    Returns:
        List of floats representing the embedding

    Raises:
        EmbeddingQuotaExhaustedError: When OpenAI quota is exhausted
        EmbeddingRateLimitError: When rate limited
        EmbeddingAPIError: For other API errors
    """
    try:
        result = await create_embeddings_batch([text], provider=provider)
        if not result.embeddings:
            # Check if there were failures
            if result.has_failures and result.failed_items:
                # Re-raise the original error for single embeddings
                error_info = result.failed_items[0]
                error_msg = error_info.get("error", "Unknown error")
                if "quota" in error_msg.lower():
                    raise EmbeddingQuotaExhaustedError(
                        f"OpenAI quota exhausted: {error_msg}", text_preview=text
                    )
                elif "rate" in error_msg.lower():
                    raise EmbeddingRateLimitError(f"Rate limit hit: {error_msg}", text_preview=text)
                else:
                    raise EmbeddingAPIError(
                        f"Failed to create embedding: {error_msg}", text_preview=text
                    )
            else:
                raise EmbeddingAPIError(
                    "No embeddings returned from batch creation", text_preview=text
                )
        return result.embeddings[0]
    except EmbeddingAuthenticationError:
        # Let auth errors bubble so the HTTP layer can return 401
        raise
    except EmbeddingError:
        # Re-raise our custom exceptions
        raise
    except Exception as e:
        # Convert to appropriate exception type
        error_msg = str(e)
        search_logger.error(f"Embedding creation failed: {error_msg}", exc_info=True)
        search_logger.error(f"Failed text preview: {text[:100]}...")

        if "insufficient_quota" in error_msg:
            raise EmbeddingQuotaExhaustedError(
                f"OpenAI quota exhausted: {error_msg}", text_preview=text
            )
        elif "rate_limit" in error_msg.lower():
            raise EmbeddingRateLimitError(f"Rate limit hit: {error_msg}", text_preview=text)
        else:
            raise EmbeddingAPIError(
                f"Embedding error: {error_msg}", text_preview=text, original_error=e
            )


async def create_embeddings_batch(
    texts: list[str],
    websocket: Any | None = None,
    progress_callback: Any | None = None,
    provider: str | None = None,
) -> EmbeddingBatchResult:
    """
    Create embeddings for multiple texts with graceful failure handling.

    This function processes texts in batches and returns a structured result
    containing both successful embeddings and failed items. It follows the
    "skip, don't corrupt" principle - failed items are tracked but not stored
    with zero embeddings.

    Args:
        texts: List of texts to create embeddings for
        websocket: Optional WebSocket for progress updates
        progress_callback: Optional callback for progress reporting
        provider: Optional provider override

    Returns:
        EmbeddingBatchResult with successful embeddings and failure details
    """
    if not texts:
        return EmbeddingBatchResult()

    # Validate that all items in texts are strings
    validated_texts = []
    for i, text in enumerate(texts):
        if not isinstance(text, str):
            search_logger.error(
                f"Invalid text type at index {i}: {type(text)}, value: {text}", exc_info=True
            )
            # Try to convert to string
            try:
                validated_texts.append(str(text))
            except Exception as e:
                search_logger.error(
                    f"Failed to convert text at index {i} to string: {e}", exc_info=True
                )
                validated_texts.append("")  # Use empty string as fallback
        else:
            validated_texts.append(text)

    texts = validated_texts

    result = EmbeddingBatchResult()
    threading_service = get_threading_service()

    with safe_span(
        "create_embeddings_batch", text_count=len(texts), total_chars=sum(len(t) for t in texts)
    ) as span:
        try:
            async with get_llm_client(provider=provider, use_embedding_provider=True) as client:
                # Load batch size and dimensions from settings
                try:
                    rag_settings = await credential_service.get_credentials_by_category(
                        "rag_strategy"
                    )
                    batch_size = int(rag_settings.get("EMBEDDING_BATCH_SIZE", "100"))
                    embedding_dimensions = int(rag_settings.get("EMBEDDING_DIMENSIONS", "1536"))
                except Exception as e:
                    search_logger.warning(f"Failed to load embedding settings: {e}, using defaults")
                    batch_size = 100
                    embedding_dimensions = 1536

                total_tokens_used = 0

                for i in range(0, len(texts), batch_size):
                    batch = texts[i : i + batch_size]
                    batch_index = i // batch_size

                    try:
                        # Estimate tokens for this batch
                        batch_tokens = sum(len(text.split()) for text in batch) * 1.3
                        total_tokens_used += batch_tokens

                        # Rate limit each batch
                        async with threading_service.rate_limited_operation(batch_tokens):
                            retry_count = 0
                            max_retries = 3

                            while retry_count < max_retries:
                                try:
                                    # Create embeddings for this batch
                                    embedding_model = await get_embedding_model(provider=provider)
                                    response = await client.embeddings.create(
                                        model=embedding_model,
                                        input=batch,
                                        dimensions=embedding_dimensions,
                                    )

                                    # Add successful embeddings
                                    for text, item in zip(batch, response.data, strict=False):
                                        result.add_success(item.embedding, text)

                                    break  # Success, exit retry loop

                                except openai.AuthenticationError as e:
<<<<<<< HEAD
                                    # Authentication failure is critical - stop everything
                                    error_message = str(e)
                                    # Extract API key prefix if present (e.g., "sk-XXXX" or "ssk-XXXX")
                                    import re
                                    key_match = re.search(r'(s+k-[A-Za-z0-9]{4})', error_message)
                                    api_key_prefix = key_match.group(1) if key_match else None
                                    
                                    search_logger.error(
                                        f"⚠️ AUTHENTICATION FAILED at batch {batch_index}! "
                                        f"Invalid or expired API key. "
                                        f"Processed {result.success_count} texts successfully before failure.",
                                        exc_info=True,
                                    )

                                    # Add remaining texts as failures
                                    for text in texts[i:]:
                                        result.add_failure(
                                            text,
                                            EmbeddingAuthenticationError(
                                                "OpenAI API authentication failed - invalid or expired API key",
                                                api_key_prefix=api_key_prefix,
                                            ),
                                            batch_index,
                                        )

                                    # Return what we have so far
                                    span.set_attribute("authentication_failed", True)
                                    span.set_attribute("partial_success", result.success_count > 0)
                                    return result
=======
                                    # Invalid API key - critical error, stop everything
                                    search_logger.error("Authentication failed: Invalid API key", exc_info=True)
                                    raise EmbeddingAuthenticationError("Invalid API key") from e
>>>>>>> 2c3b8ef9

                                except openai.RateLimitError as e:
                                    error_message = str(e)
                                    if "insufficient_quota" in error_message:
                                        # Quota exhausted is critical - stop everything
                                        tokens_so_far = total_tokens_used - batch_tokens
                                        cost_so_far = (tokens_so_far / 1_000_000) * 0.02

                                        search_logger.error(
                                            f"⚠️ QUOTA EXHAUSTED at batch {batch_index}! "
                                            f"Processed {result.success_count} texts successfully.",
                                            exc_info=True,
                                        )

                                        # Add remaining texts as failures
                                        for text in texts[i:]:
                                            result.add_failure(
                                                text,
                                                EmbeddingQuotaExhaustedError(
                                                    "OpenAI quota exhausted",
                                                    tokens_used=tokens_so_far,
                                                ),
                                                batch_index,
                                            )

                                        # Return what we have so far
                                        span.set_attribute("quota_exhausted", True)
                                        span.set_attribute("partial_success", True)
                                        return result

                                    else:
                                        # Regular rate limit - retry
                                        retry_count += 1
                                        if retry_count < max_retries:
                                            wait_time = 2**retry_count
                                            search_logger.warning(
                                                f"Rate limit hit for batch {batch_index}, "
                                                f"waiting {wait_time}s before retry {retry_count}/{max_retries}"
                                            )
                                            await asyncio.sleep(wait_time)
                                        else:
                                            raise  # Will be caught by outer try

                    except EmbeddingAuthenticationError:
                        # Auth errors must bubble up immediately for HTTP 401
                        raise
                    except Exception as e:
                        # This batch failed - track failures but continue with next batch
                        search_logger.error(f"Batch {batch_index} failed: {e}", exc_info=True)

                        for text in batch:
                            if isinstance(e, EmbeddingError):
                                result.add_failure(text, e, batch_index)
                            else:
                                result.add_failure(
                                    text,
                                    EmbeddingAPIError(
                                        f"Failed to create embedding: {str(e)}", original_error=e
                                    ),
                                    batch_index,
                                )

                    # Progress reporting
                    if progress_callback:
                        processed = result.success_count + result.failure_count
                        progress = (processed / len(texts)) * 100

                        message = f"Processed {processed}/{len(texts)} texts"
                        if result.has_failures:
                            message += f" ({result.failure_count} failed)"

                        await progress_callback(message, progress)

                    # WebSocket update
                    if websocket:
                        processed = result.success_count + result.failure_count
                        ws_progress = (processed / len(texts)) * 100
                        await websocket.send_json({
                            "type": "embedding_progress",
                            "processed": processed,
                            "successful": result.success_count,
                            "failed": result.failure_count,
                            "total": len(texts),
                            "percentage": ws_progress,
                        })

                    # Yield control
                    await asyncio.sleep(0.01)

                span.set_attribute("embeddings_created", result.success_count)
                span.set_attribute("embeddings_failed", result.failure_count)
                span.set_attribute("success", not result.has_failures)
                span.set_attribute("total_tokens_used", total_tokens_used)

                return result

        except EmbeddingAuthenticationError:
            # Auth errors must bubble up immediately for HTTP 401
            raise
        except Exception as e:
            # Catastrophic failure - return what we have
            span.set_attribute("catastrophic_failure", True)
            search_logger.error(f"Catastrophic failure in batch embedding: {e}", exc_info=True)

            # Mark remaining texts as failed
            processed_count = result.success_count + result.failure_count
            for text in texts[processed_count:]:
                result.add_failure(
                    text, EmbeddingAPIError(f"Catastrophic failure: {str(e)}", original_error=e)
                )

            return result


# Deprecated functions - kept for backward compatibility
async def get_openai_api_key() -> str | None:
    """
    DEPRECATED: Use os.getenv("OPENAI_API_KEY") directly.
    API key is loaded into environment at startup.
    """
    return os.getenv("OPENAI_API_KEY")<|MERGE_RESOLUTION|>--- conflicted
+++ resolved
@@ -231,41 +231,9 @@
                                     break  # Success, exit retry loop
 
                                 except openai.AuthenticationError as e:
-<<<<<<< HEAD
-                                    # Authentication failure is critical - stop everything
-                                    error_message = str(e)
-                                    # Extract API key prefix if present (e.g., "sk-XXXX" or "ssk-XXXX")
-                                    import re
-                                    key_match = re.search(r'(s+k-[A-Za-z0-9]{4})', error_message)
-                                    api_key_prefix = key_match.group(1) if key_match else None
-                                    
-                                    search_logger.error(
-                                        f"⚠️ AUTHENTICATION FAILED at batch {batch_index}! "
-                                        f"Invalid or expired API key. "
-                                        f"Processed {result.success_count} texts successfully before failure.",
-                                        exc_info=True,
-                                    )
-
-                                    # Add remaining texts as failures
-                                    for text in texts[i:]:
-                                        result.add_failure(
-                                            text,
-                                            EmbeddingAuthenticationError(
-                                                "OpenAI API authentication failed - invalid or expired API key",
-                                                api_key_prefix=api_key_prefix,
-                                            ),
-                                            batch_index,
-                                        )
-
-                                    # Return what we have so far
-                                    span.set_attribute("authentication_failed", True)
-                                    span.set_attribute("partial_success", result.success_count > 0)
-                                    return result
-=======
                                     # Invalid API key - critical error, stop everything
                                     search_logger.error("Authentication failed: Invalid API key", exc_info=True)
                                     raise EmbeddingAuthenticationError("Invalid API key") from e
->>>>>>> 2c3b8ef9
 
                                 except openai.RateLimitError as e:
                                     error_message = str(e)
