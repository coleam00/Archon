"""
Embedding Service

Handles all OpenAI embedding operations with proper rate limiting and error handling.
"""

import asyncio
import os
from dataclasses import dataclass, field
from typing import Any

import openai

from ...config.logfire_config import safe_span, search_logger
from ..credential_service import credential_service
from ..llm_provider_service import get_embedding_model, get_llm_client
from ..threading_service import get_threading_service
from .embedding_exceptions import (
    EmbeddingAPIError,
    EmbeddingError,
    EmbeddingQuotaExhaustedError,
    EmbeddingRateLimitError,
)
from .dimension_validator import (
    validate_embedding_dimensions, log_dimension_operation, 
    ensure_valid_embedding, validate_batch_consistency
)
from .exceptions import (
    EmbeddingCreationError, UnsupportedDimensionError, 
    QuotaExhaustedError, RateLimitError, handle_dimension_error
)


@dataclass
class EmbeddingBatchResult:
    """Result of batch embedding creation with success/failure tracking."""

    embeddings: list[list[float]] = field(default_factory=list)
    failed_items: list[dict[str, Any]] = field(default_factory=list)
    success_count: int = 0
    failure_count: int = 0
    texts_processed: list[str] = field(default_factory=list)  # Successfully processed texts

    def add_success(self, embedding: list[float], text: str):
        """Add a successful embedding."""
        self.embeddings.append(embedding)
        self.texts_processed.append(text)
        self.success_count += 1

    def add_failure(self, text: str, error: Exception, batch_index: int | None = None):
        """Add a failed item with error details."""
        error_dict = {
            "text": text[:200] if text else None,
            "error": str(error),
            "error_type": type(error).__name__,
            "batch_index": batch_index,
        }

        # Add extra context from EmbeddingError if available
        if isinstance(error, EmbeddingError):
            error_dict.update(error.to_dict())

        self.failed_items.append(error_dict)
        self.failure_count += 1

    @property
    def has_failures(self) -> bool:
        return self.failure_count > 0

    @property
    def total_requested(self) -> int:
        return self.success_count + self.failure_count


def get_embedding_dimensions(model_name: str) -> int:
    """
    Get the number of dimensions for a given embedding model.
    
    Args:
        model_name: Name of the embedding model
        
    Returns:
        Number of dimensions for the model
    """
    # Import the new dimension service 
    from .embedding_dimension_service import embedding_dimension_service
    
    # Try to get dimensions from the new service first
    try:
        # Use the new dimension service which has comprehensive model support
        dimensions = embedding_dimension_service._get_known_model_dimension(model_name)
        if dimensions:
            return dimensions
    except Exception as e:
        search_logger.warning(f"Failed to get dimensions from dimension service: {e}")
    
    # Fallback to legacy hardcoded dimensions for backward compatibility
    # OpenAI models
    if model_name in ['text-embedding-3-large']:
        return 3072
    elif model_name in ['text-embedding-3-small', 'text-embedding-ada-002']:
        return 1536
    # Sentence-transformers models (common dimensions)
    elif 'all-MiniLM-L6-v2' in model_name:
        return 384
    elif 'all-mpnet-base-v2' in model_name:
        return 768
    elif 'all-MiniLM-L12-v2' in model_name:
        return 384
    # Ollama models - now handled by dimension service, but keep one for fallback
    elif 'snowflake-arctic-embed2' in model_name:
        return 1024  # Updated to correct dimension
    # Default fallback
    else:
        search_logger.warning(f"Unknown model dimensions for {model_name}, defaulting to 1536")
        return 1536


def get_dimension_column_name(dimensions: int) -> str:
    """
    Get the appropriate database column name for given dimensions.
    
    Args:
        dimensions: Number of embedding dimensions
        
    Returns:
        Column name to use for storage
    """
    if dimensions == 768:
        return "embedding_768"
    elif dimensions == 1024:
        return "embedding_1024"
    elif dimensions == 1536:
        return "embedding_1536"
    elif dimensions == 3072:
        return "embedding_3072"
    else:
        search_logger.warning(f"Unsupported dimensions {dimensions}, defaulting to embedding_1536")
        return "embedding_1536"


# Provider-aware client factory
get_openai_client = get_llm_client


async def create_embedding(text: str, provider: str | None = None) -> list[float]:
    """
    Create an embedding for a single text using the configured provider.

    Args:
        text: Text to create an embedding for
        provider: Optional provider override

    Returns:
        List of floats representing the embedding

    Raises:
        EmbeddingQuotaExhaustedError: When OpenAI quota is exhausted
        EmbeddingRateLimitError: When rate limited
        EmbeddingAPIError: For other API errors
    """
    try:
        result = await create_embeddings_batch([text], provider=provider)
        if not result.embeddings:
            # Check if there were failures
            if result.has_failures and result.failed_items:
                # Re-raise the original error for single embeddings
                error_info = result.failed_items[0]
                error_msg = error_info.get("error", "Unknown error")
                if "quota" in error_msg.lower():
                    raise EmbeddingQuotaExhaustedError(
                        f"OpenAI quota exhausted: {error_msg}", text_preview=text
                    )
                elif "rate" in error_msg.lower():
                    raise EmbeddingRateLimitError(f"Rate limit hit: {error_msg}", text_preview=text)
                else:
                    raise EmbeddingAPIError(
                        f"Failed to create embedding: {error_msg}", text_preview=text
                    )
            else:
                raise EmbeddingAPIError(
                    "No embeddings returned from batch creation", text_preview=text
                )
        return result.embeddings[0]
    except EmbeddingError:
        # Re-raise our custom exceptions
        raise
    except Exception as e:
        # Convert to appropriate exception type
        error_msg = str(e)
        search_logger.error(f"Embedding creation failed: {error_msg}", exc_info=True)
        search_logger.error(f"Failed text preview: {text[:100]}...")

        if "insufficient_quota" in error_msg:
            raise EmbeddingQuotaExhaustedError(
                f"OpenAI quota exhausted: {error_msg}", text_preview=text
            )
        elif "rate_limit" in error_msg.lower():
            raise EmbeddingRateLimitError(f"Rate limit hit: {error_msg}", text_preview=text)
        else:
            raise EmbeddingAPIError(
                f"Embedding error: {error_msg}", text_preview=text, original_error=e
            )

# Alias for backward compatibility with tests and other modules
create_embedding_async = create_embedding



async def create_embeddings_batch(
    texts: list[str],
    websocket: Any | None = None,
    progress_callback: Any | None = None,
    provider: str | None = None,
) -> EmbeddingBatchResult:
    """
    Create embeddings for multiple texts with graceful failure handling.

    This function processes texts in batches and returns a structured result
    containing both successful embeddings and failed items. It follows the
    "skip, don't corrupt" principle - failed items are tracked but not stored
    with zero embeddings.

    Args:
        texts: List of texts to create embeddings for
        websocket: Optional WebSocket for progress updates
        progress_callback: Optional callback for progress reporting
        provider: Optional provider override

    Returns:
        EmbeddingBatchResult with successful embeddings and failure details
    """
    if not texts:
        return EmbeddingBatchResult()

    # Validate that all items in texts are strings
    validated_texts = []
    for i, text in enumerate(texts):
        if not isinstance(text, str):
            search_logger.error(
                f"Invalid text type at index {i}: {type(text)}, value: {text}", exc_info=True
            )
            # Try to convert to string
            try:
                validated_texts.append(str(text))
            except Exception as e:
                search_logger.error(
                    f"Failed to convert text at index {i} to string: {e}", exc_info=True
                )
                validated_texts.append("")  # Use empty string as fallback
        else:
            validated_texts.append(text)

    texts = validated_texts

    result = EmbeddingBatchResult()
    threading_service = get_threading_service()

    with safe_span(
        "create_embeddings_batch", text_count=len(texts), total_chars=sum(len(t) for t in texts)
    ) as span:
        try:
            async with get_llm_client(provider=provider, use_embedding_provider=True) as client:
                # Load batch size and dimensions from settings
                try:
                    rag_settings = await credential_service.get_credentials_by_category(
                        "rag_strategy"
                    )
                    batch_size = int(rag_settings.get("EMBEDDING_BATCH_SIZE", "100"))
                    embedding_dimensions = int(rag_settings.get("EMBEDDING_DIMENSIONS", "1536"))
                except Exception as e:
                    search_logger.warning(f"Failed to load embedding settings: {e}, using defaults")
                    batch_size = 100
                    embedding_dimensions = 1536

                total_tokens_used = 0

                for i in range(0, len(texts), batch_size):
                    batch = texts[i : i + batch_size]
                    batch_index = i // batch_size

                    try:
                        # Estimate tokens for this batch
                        batch_tokens = sum(len(text.split()) for text in batch) * 1.3
                        total_tokens_used += batch_tokens

                        # Rate limit each batch
                        async with threading_service.rate_limited_operation(batch_tokens):
                            retry_count = 0
                            max_retries = 3

                            while retry_count < max_retries:
                                try:
                                    # Create embeddings for this batch
                                    embedding_model = await get_embedding_model(provider=provider)
                                    response = await client.embeddings.create(
                                        model=embedding_model,
                                        input=batch,
<<<<<<< HEAD
                                        dimensions=get_embedding_dimensions(embedding_model)
                                    )
                                    
                                    # Extract embeddings and validate consistency
                                    batch_embeddings = [item.embedding for item in response.data]
                                    
                                    # Validate embedding dimensions
                                    embedding_model_dims = get_embedding_dimensions(embedding_model)
                                    is_consistent, consistency_msg = validate_batch_consistency(batch_embeddings)
                                    
                                    if not is_consistent:
                                        search_logger.warning(f"Batch consistency validation failed: {consistency_msg}")
                                        log_dimension_operation("embedding_creation", embedding_model_dims, False, consistency_msg)
                                    else:
                                        log_dimension_operation("embedding_creation", embedding_model_dims, True)
                                    
                                    # Add successful embeddings
                                    for text, embedding in zip(batch, batch_embeddings):
                                        result.add_success(embedding, text)
                                    
=======
                                        dimensions=embedding_dimensions,
                                    )

                                    # Add successful embeddings
                                    for text, item in zip(batch, response.data, strict=False):
                                        result.add_success(item.embedding, text)

>>>>>>> c2e98527
                                    break  # Success, exit retry loop

                                except openai.RateLimitError as e:
                                    error_message = str(e)
                                    if "insufficient_quota" in error_message:
                                        # Quota exhausted is critical - stop everything
                                        tokens_so_far = total_tokens_used - batch_tokens
                                        cost_so_far = (tokens_so_far / 1_000_000) * 0.02

                                        search_logger.error(
                                            f"⚠️ QUOTA EXHAUSTED at batch {batch_index}! "
                                            f"Processed {result.success_count} texts successfully.",
                                            exc_info=True,
                                        )

                                        # Add remaining texts as failures
                                        for text in texts[i:]:
                                            result.add_failure(
                                                text,
                                                EmbeddingQuotaExhaustedError(
                                                    "OpenAI quota exhausted",
                                                    tokens_used=tokens_so_far,
                                                ),
                                                batch_index,
                                            )

                                        # Return what we have so far
                                        span.set_attribute("quota_exhausted", True)
                                        span.set_attribute("partial_success", True)
                                        return result

                                    else:
                                        # Regular rate limit - retry
                                        retry_count += 1
                                        if retry_count < max_retries:
                                            wait_time = 2**retry_count
                                            search_logger.warning(
                                                f"Rate limit hit for batch {batch_index}, "
                                                f"waiting {wait_time}s before retry {retry_count}/{max_retries}"
                                            )
                                            await asyncio.sleep(wait_time)
                                        else:
                                            raise  # Will be caught by outer try

                    except Exception as e:
                        # This batch failed - track failures but continue with next batch
                        search_logger.error(f"Batch {batch_index} failed: {e}", exc_info=True)

                        for text in batch:
                            if isinstance(e, EmbeddingError):
                                result.add_failure(text, e, batch_index)
                            else:
                                result.add_failure(
                                    text,
                                    EmbeddingAPIError(
                                        f"Failed to create embedding: {str(e)}", original_error=e
                                    ),
                                    batch_index,
                                )

                    # Progress reporting
                    if progress_callback:
                        processed = result.success_count + result.failure_count
                        progress = (processed / len(texts)) * 100

                        message = f"Processed {processed}/{len(texts)} texts"
                        if result.has_failures:
                            message += f" ({result.failure_count} failed)"

                        await progress_callback(message, progress)

                    # WebSocket update
                    if websocket:
                        processed = result.success_count + result.failure_count
                        ws_progress = (processed / len(texts)) * 100
                        await websocket.send_json({
                            "type": "embedding_progress",
                            "processed": processed,
                            "successful": result.success_count,
                            "failed": result.failure_count,
                            "total": len(texts),
                            "percentage": ws_progress,
                        })

                    # Yield control
                    await asyncio.sleep(0.01)

                span.set_attribute("embeddings_created", result.success_count)
                span.set_attribute("embeddings_failed", result.failure_count)
                span.set_attribute("success", not result.has_failures)
                span.set_attribute("total_tokens_used", total_tokens_used)

                return result

        except Exception as e:
            # Catastrophic failure - return what we have
            span.set_attribute("catastrophic_failure", True)
            search_logger.error(f"Catastrophic failure in batch embedding: {e}", exc_info=True)

            # Mark remaining texts as failed
            processed_count = result.success_count + result.failure_count
            for text in texts[processed_count:]:
                result.add_failure(
                    text, EmbeddingAPIError(f"Catastrophic failure: {str(e)}", original_error=e)
                )

            return result


# Deprecated functions - kept for backward compatibility
async def get_openai_api_key() -> str | None:
    """
    DEPRECATED: Use os.getenv("OPENAI_API_KEY") directly.
    API key is loaded into environment at startup.
    """
    return os.getenv("OPENAI_API_KEY")<|MERGE_RESOLUTION|>--- conflicted
+++ resolved
@@ -296,7 +296,6 @@
                                     response = await client.embeddings.create(
                                         model=embedding_model,
                                         input=batch,
-<<<<<<< HEAD
                                         dimensions=get_embedding_dimensions(embedding_model)
                                     )
                                     
@@ -316,16 +315,6 @@
                                     # Add successful embeddings
                                     for text, embedding in zip(batch, batch_embeddings):
                                         result.add_success(embedding, text)
-                                    
-=======
-                                        dimensions=embedding_dimensions,
-                                    )
-
-                                    # Add successful embeddings
-                                    for text, item in zip(batch, response.data, strict=False):
-                                        result.add_success(item.embedding, text)
-
->>>>>>> c2e98527
                                     break  # Success, exit retry loop
 
                                 except openai.RateLimitError as e:
