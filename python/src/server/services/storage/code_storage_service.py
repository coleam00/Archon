--- conflicted
+++ resolved
@@ -909,11 +909,7 @@
                 "summary": summaries[idx],
                 "metadata": metadatas[idx],  # Store as JSON object, not string
                 "source_id": source_id,
-<<<<<<< HEAD
-                column_name: embedding,
-=======
                 column_name: embedding
->>>>>>> 6cf2def4
             })
 
         # Insert batch into Supabase with retry logic
