--- conflicted
+++ resolved
@@ -745,8 +745,7 @@
             batch_texts = combined_texts
         
         # Create embeddings for the batch
-<<<<<<< HEAD
-        result = await create_embeddings_batch_async(batch_texts, provider=provider)
+        result = await create_embeddings_batch(batch_texts, provider=provider)
         
         # Log any failures
         if result.has_failures:
@@ -762,20 +761,6 @@
         if not valid_embeddings:
             search_logger.warning(f"Skipping batch - no successful embeddings created")
             continue
-=======
-        embeddings = await create_embeddings_batch(batch_texts, provider=provider)
-        
-        # Check if embeddings are valid (not all zeros)
-        valid_embeddings = []
-        for idx, embedding in enumerate(embeddings):
-            if embedding and not all(v == 0.0 for v in embedding):
-                valid_embeddings.append(embedding)
-            else:
-                search_logger.warning("Zero or invalid embedding detected, creating new one...")
-                # Try to create a single embedding as fallback
-                single_embedding = await create_embedding(batch_texts[idx], provider=provider)
-                valid_embeddings.append(single_embedding)
->>>>>>> 83bfc492
         
         # Prepare batch data - only for successful embeddings
         batch_data = []
