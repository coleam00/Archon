"""
Code Storage Service

Handles extraction and storage of code examples from documents.
"""

import asyncio
import json
import os
import re
from collections.abc import Callable
from difflib import SequenceMatcher
from typing import Any
from urllib.parse import urlparse

from supabase import Client

from ...config.logfire_config import search_logger
<<<<<<< HEAD
from ..embeddings.embedding_service import create_embeddings_batch, create_embedding, get_dimension_column_name
=======
>>>>>>> 7edbad5d
from ..embeddings.contextual_embedding_service import generate_contextual_embeddings_batch
from ..embeddings.embedding_service import create_embeddings_batch


def _get_model_choice() -> str:
    """Get MODEL_CHOICE with direct fallback."""
    try:
        # Direct cache/env fallback
        from ..credential_service import credential_service

        if credential_service._cache_initialized and "MODEL_CHOICE" in credential_service._cache:
            model = credential_service._cache["MODEL_CHOICE"]
        else:
            model = os.getenv("MODEL_CHOICE", "gpt-4.1-nano")
        search_logger.debug(f"Using model choice: {model}")
        return model
    except Exception as e:
        search_logger.warning(f"Error getting model choice: {e}, using default")
        return "gpt-4.1-nano"


def _get_max_workers() -> int:
    """Get max workers from environment, defaulting to 3."""
    return int(os.getenv("CONTEXTUAL_EMBEDDINGS_MAX_WORKERS", "3"))


def _normalize_code_for_comparison(code: str) -> str:
    """
    Normalize code for similarity comparison by removing version-specific variations.

    Args:
        code: The code string to normalize

    Returns:
        Normalized code string for comparison
    """
    # Remove extra whitespace and normalize line endings
    normalized = re.sub(r"\s+", " ", code.strip())

    # Remove common version-specific imports that don't change functionality
    # Handle typing imports variations
    normalized = re.sub(r"from typing_extensions import", "from typing import", normalized)
    normalized = re.sub(r"from typing import Annotated[^,\n]*,?", "", normalized)
    normalized = re.sub(r"from typing_extensions import Annotated[^,\n]*,?", "", normalized)

    # Remove Annotated wrapper variations for comparison
    # This handles: Annotated[type, dependency] -> type
    normalized = re.sub(r"Annotated\[\s*([^,\]]+)[^]]*\]", r"\1", normalized)

    # Normalize common FastAPI parameter patterns
    normalized = re.sub(r":\s*Annotated\[[^\]]+\]\s*=", "=", normalized)

    # Remove trailing commas and normalize punctuation spacing
    normalized = re.sub(r",\s*\)", ")", normalized)
    normalized = re.sub(r",\s*]", "]", normalized)

    return normalized


def _calculate_code_similarity(code1: str, code2: str) -> float:
    """
    Calculate similarity between two code strings using normalized comparison.

    Args:
        code1: First code string
        code2: Second code string

    Returns:
        Similarity ratio between 0.0 and 1.0
    """
    # Normalize both code strings for comparison
    norm1 = _normalize_code_for_comparison(code1)
    norm2 = _normalize_code_for_comparison(code2)

    # Use difflib's SequenceMatcher for similarity calculation
    similarity = SequenceMatcher(None, norm1, norm2).ratio()

    return similarity


def _select_best_code_variant(similar_blocks: list[dict[str, Any]]) -> dict[str, Any]:
    """
    Select the best variant from a list of similar code blocks.

    Criteria:
    1. Prefer blocks with more complete language specification
    2. Prefer longer, more comprehensive examples
    3. Prefer blocks with better context

    Args:
        similar_blocks: List of similar code block dictionaries

    Returns:
        The best code block variant
    """
    if len(similar_blocks) == 1:
        return similar_blocks[0]

    def score_block(block):
        score = 0

        # Prefer blocks with explicit language specification
        if block.get("language") and block["language"] not in ["", "text", "plaintext"]:
            score += 10

        # Prefer longer code (more comprehensive examples)
        score += len(block["code"]) * 0.01

        # Prefer blocks with better context
        context_before_len = len(block.get("context_before", ""))
        context_after_len = len(block.get("context_after", ""))
        score += (context_before_len + context_after_len) * 0.005

        # Slight preference for Python 3.10+ syntax (most modern)
        if "python 3.10" in block.get("full_context", "").lower():
            score += 5
        elif "annotated" in block.get("code", "").lower():
            score += 3

        return score

    # Sort by score and return the best one
    best_block = max(similar_blocks, key=score_block)

    # Add metadata about consolidated variants
    variant_count = len(similar_blocks)
    if variant_count > 1:
        languages = [block.get("language", "") for block in similar_blocks if block.get("language")]
        unique_languages = list(set(filter(None, languages)))

        # Add consolidated metadata
        best_block["consolidated_variants"] = variant_count
        if unique_languages:
            best_block["variant_languages"] = unique_languages

    return best_block


def extract_code_blocks(markdown_content: str, min_length: int = None) -> list[dict[str, Any]]:
    """
    Extract code blocks from markdown content along with context.

    Args:
        markdown_content: The markdown content to extract code blocks from
        min_length: Minimum length of code blocks to extract (default: from settings or 250)

    Returns:
        List of dictionaries containing code blocks and their context
    """
    # Load all code extraction settings with direct fallback
    try:
        from ...services.credential_service import credential_service

        def _get_setting_fallback(key: str, default: str) -> str:
            if credential_service._cache_initialized and key in credential_service._cache:
                return credential_service._cache[key]
            return os.getenv(key, default)

        # Get all relevant settings with defaults
        if min_length is None:
            min_length = int(_get_setting_fallback("MIN_CODE_BLOCK_LENGTH", "250"))

        max_length = int(_get_setting_fallback("MAX_CODE_BLOCK_LENGTH", "5000"))
        enable_prose_filtering = (
            _get_setting_fallback("ENABLE_PROSE_FILTERING", "true").lower() == "true"
        )
        max_prose_ratio = float(_get_setting_fallback("MAX_PROSE_RATIO", "0.15"))
        min_code_indicators = int(_get_setting_fallback("MIN_CODE_INDICATORS", "3"))
        enable_diagram_filtering = (
            _get_setting_fallback("ENABLE_DIAGRAM_FILTERING", "true").lower() == "true"
        )
        enable_contextual_length = (
            _get_setting_fallback("ENABLE_CONTEXTUAL_LENGTH", "true").lower() == "true"
        )
        context_window_size = int(_get_setting_fallback("CONTEXT_WINDOW_SIZE", "1000"))

    except Exception as e:
        # Fallback to defaults if settings retrieval fails
        search_logger.warning(f"Failed to get code extraction settings: {e}, using defaults")
        if min_length is None:
            min_length = 250
        max_length = 5000
        enable_prose_filtering = True
        max_prose_ratio = 0.15
        min_code_indicators = 3
        enable_diagram_filtering = True
        enable_contextual_length = True
        context_window_size = 1000

    search_logger.debug(f"Extracting code blocks with minimum length: {min_length} characters")
    code_blocks = []

    # Skip if content starts with triple backticks (edge case for files wrapped in backticks)
    content = markdown_content.strip()
    start_offset = 0

    # Check for corrupted markdown (entire content wrapped in code block)
    if content.startswith("```"):
        first_line = content.split("\n")[0] if "\n" in content else content[:10]
        # If it's ```K` or similar single-letter "language" followed by backtick, it's corrupted
        # This pattern specifically looks for ```K` or ```K` (with extra backtick)
        if re.match(r"^```[A-Z]`$", first_line):
            search_logger.warning(f"Detected corrupted markdown with fake language: {first_line}")
            # Try to find actual code blocks within the corrupted content
            # Look for nested triple backticks
            # Skip the outer ```K` and closing ```
            inner_content = content[5:-3] if content.endswith("```") else content[5:]
            # Now extract normally from inner content
            search_logger.info(
                f"Attempting to extract from inner content (length: {len(inner_content)})"
            )
            return extract_code_blocks(inner_content, min_length)
        # For normal language identifiers (e.g., ```python, ```javascript), process normally
        # No need to skip anything - the extraction logic will handle it correctly
        start_offset = 0

    # Find all occurrences of triple backticks
    backtick_positions = []
    pos = start_offset
    while True:
        pos = markdown_content.find("```", pos)
        if pos == -1:
            break
        backtick_positions.append(pos)
        pos += 3

    # Process pairs of backticks
    i = 0
    while i < len(backtick_positions) - 1:
        start_pos = backtick_positions[i]
        end_pos = backtick_positions[i + 1]

        # Extract the content between backticks
        code_section = markdown_content[start_pos + 3 : end_pos]

        # Check if there's a language specifier on the first line
        lines = code_section.split("\n", 1)
        if len(lines) > 1:
            # Check if first line is a language specifier (no spaces, common language names)
            first_line = lines[0].strip()
            if first_line and " " not in first_line and len(first_line) < 20:
                language = first_line.lower()
                # Keep the code content with its original formatting (don't strip)
                code_content = lines[1] if len(lines) > 1 else ""
            else:
                language = ""
                # No language identifier, so the entire section is code
                code_content = code_section
        else:
            language = ""
            # Single line code block - keep as is
            code_content = code_section

        # Skip if code block is too short
        if len(code_content) < min_length:
            i += 2  # Move to next pair
            continue

        # Skip if code block is too long (likely corrupted or not actual code)
        if len(code_content) > max_length:
            search_logger.debug(
                f"Skipping code block that exceeds max length ({len(code_content)} > {max_length})"
            )
            i += 2  # Move to next pair
            continue

        # Check if this is actually code or just documentation text
        # If no language specified, check content to determine if it's code
        if not language or language in ["text", "plaintext", "txt"]:
            # Check if content looks like prose/documentation rather than code
            code_lower = code_content.lower()

            # Common indicators this is documentation, not code
            doc_indicators = [
                # Prose patterns
                ("this ", "that ", "these ", "those ", "the "),  # Articles
                ("is ", "are ", "was ", "were ", "will ", "would "),  # Verbs
                ("to ", "from ", "with ", "for ", "and ", "or "),  # Prepositions/conjunctions
                # Documentation specific
                "for example:",
                "note:",
                "warning:",
                "important:",
                "description:",
                "usage:",
                "parameters:",
                "returns:",
                # Sentence endings
                ". ",
                "? ",
                "! ",
            ]

            # Count documentation indicators
            doc_score = 0
            for indicator in doc_indicators:
                if isinstance(indicator, tuple):
                    # Check if multiple words from tuple appear
                    doc_score += sum(1 for word in indicator if word in code_lower)
                else:
                    if indicator in code_lower:
                        doc_score += 2

            # Calculate lines and check structure
            content_lines = code_content.split("\n")
            non_empty_lines = [line for line in content_lines if line.strip()]

            # If high documentation score relative to content size, skip (if prose filtering enabled)
            if enable_prose_filtering:
                words = code_content.split()
                if len(words) > 0:
                    doc_ratio = doc_score / len(words)
                    # Use configurable prose ratio threshold
                    if doc_ratio > max_prose_ratio:
                        search_logger.debug(
                            f"Skipping documentation text disguised as code | doc_ratio={doc_ratio:.2f} | threshold={max_prose_ratio} | first_50_chars={repr(code_content[:50])}"
                        )
                        i += 2
                        continue

            # Additional check: if no typical code patterns found
            code_patterns = [
                "=",
                "(",
                ")",
                "{",
                "}",
                "[",
                "]",
                ";",
                "function",
                "def",
                "class",
                "import",
                "export",
                "const",
                "let",
                "var",
                "return",
                "if",
                "for",
                "->",
                "=>",
                "==",
                "!=",
                "<=",
                ">=",
            ]

            code_pattern_count = sum(1 for pattern in code_patterns if pattern in code_content)
            if code_pattern_count < min_code_indicators and len(non_empty_lines) > 5:
                # Looks more like prose than code
                search_logger.debug(
                    f"Skipping prose text | code_patterns={code_pattern_count} | min_indicators={min_code_indicators} | lines={len(non_empty_lines)}"
                )
                i += 2
                continue

            # Check for ASCII art diagrams if diagram filtering is enabled
            if enable_diagram_filtering:
                # Common indicators of ASCII art diagrams
                diagram_indicators = [
                    "┌",
                    "┐",
                    "└",
                    "┘",
                    "│",
                    "─",
                    "├",
                    "┤",
                    "┬",
                    "┴",
                    "┼",  # Box drawing chars
                    "+-+",
                    "|_|",
                    "___",
                    "...",  # ASCII art patterns
                    "→",
                    "←",
                    "↑",
                    "↓",
                    "⟶",
                    "⟵",  # Arrows
                ]

                # Count lines that are mostly special characters or whitespace
                special_char_lines = 0
                for line in non_empty_lines[:10]:  # Check first 10 lines
                    # Count non-alphanumeric characters
                    special_chars = sum(1 for c in line if not c.isalnum() and not c.isspace())
                    if len(line) > 0 and special_chars / len(line) > 0.7:
                        special_char_lines += 1

                # Check for diagram indicators
                diagram_indicator_count = sum(
                    1 for indicator in diagram_indicators if indicator in code_content
                )

                # If looks like a diagram, skip it
                if (
                    special_char_lines >= 3 or diagram_indicator_count >= 5
                ) and code_pattern_count < 5:
                    search_logger.debug(
                        f"Skipping ASCII art diagram | special_lines={special_char_lines} | diagram_indicators={diagram_indicator_count}"
                    )
                    i += 2
                    continue

        # Extract context before (configurable window size)
        context_start = max(0, start_pos - context_window_size)
        context_before = markdown_content[context_start:start_pos].strip()

        # Extract context after (configurable window size)
        context_end = min(len(markdown_content), end_pos + 3 + context_window_size)
        context_after = markdown_content[end_pos + 3 : context_end].strip()

        # Add the extracted code block
        stripped_code = code_content.strip()
        code_blocks.append({
            "code": stripped_code,
            "language": language,
            "context_before": context_before,
            "context_after": context_after,
            "full_context": f"{context_before}\n\n{stripped_code}\n\n{context_after}",
        })

        # Move to next pair (skip the closing backtick we just processed)
        i += 2

    # Apply deduplication logic to remove similar code variants
    if not code_blocks:
        return code_blocks

    search_logger.debug(f"Starting deduplication process for {len(code_blocks)} code blocks")

    # Group similar code blocks together
    similarity_threshold = 0.85  # 85% similarity threshold
    grouped_blocks = []
    processed_indices = set()

    for i, block1 in enumerate(code_blocks):
        if i in processed_indices:
            continue

        # Start a new group with this block
        similar_group = [block1]
        processed_indices.add(i)

        # Find all similar blocks
        for j, block2 in enumerate(code_blocks):
            if j <= i or j in processed_indices:
                continue

            similarity = _calculate_code_similarity(block1["code"], block2["code"])

            if similarity >= similarity_threshold:
                similar_group.append(block2)
                processed_indices.add(j)
                search_logger.debug(f"Found similar code blocks with {similarity:.2f} similarity")

        # Select the best variant from the similar group
        best_variant = _select_best_code_variant(similar_group)
        grouped_blocks.append(best_variant)

    deduplicated_count = len(code_blocks) - len(grouped_blocks)
    if deduplicated_count > 0:
        search_logger.info(
            f"Code deduplication: removed {deduplicated_count} duplicate variants, kept {len(grouped_blocks)} unique code blocks"
        )

    return grouped_blocks


def generate_code_example_summary(
    code: str, context_before: str, context_after: str, language: str = "", provider: str = None
) -> dict[str, str]:
    """
    Generate a summary and name for a code example using its surrounding context.

    Args:
        code: The code example
        context_before: Context before the code
        context_after: Context after the code
        language: The code language (if known)
        provider: Optional provider override

    Returns:
        A dictionary with 'summary' and 'example_name'
    """
    # Get model choice from credential service (RAG setting)
    model_choice = _get_model_choice()

    # Create the prompt
    prompt = f"""<context_before>
{context_before[-500:] if len(context_before) > 500 else context_before}
</context_before>

<code_example language="{language}">
{code[:1500] if len(code) > 1500 else code}
</code_example>

<context_after>
{context_after[:500] if len(context_after) > 500 else context_after}
</context_after>

Based on the code example and its surrounding context, provide:
1. A concise, action-oriented name (1-4 words) that describes what this code DOES, not what it is. Focus on the action or purpose.
   Good examples: "Parse JSON Response", "Validate Email Format", "Connect PostgreSQL", "Handle File Upload", "Sort Array Items", "Fetch User Data"
   Bad examples: "Function Example", "Code Snippet", "JavaScript Code", "API Code"
2. A summary (2-3 sentences) that describes what this code example demonstrates and its purpose

Format your response as JSON:
{{
  "example_name": "Action-oriented name (1-4 words)",
  "summary": "2-3 sentence description of what the code demonstrates"
}}
"""

    try:
        # Get LLM client using fallback
        try:
            import os

            import openai

            api_key = os.getenv("OPENAI_API_KEY")
            if not api_key:
                # Try to get from credential service with direct fallback
                from ..credential_service import credential_service

                if (
                    credential_service._cache_initialized
                    and "OPENAI_API_KEY" in credential_service._cache
                ):
                    cached_key = credential_service._cache["OPENAI_API_KEY"]
                    if isinstance(cached_key, dict) and cached_key.get("is_encrypted"):
                        api_key = credential_service._decrypt_value(cached_key["encrypted_value"])
                    else:
                        api_key = cached_key
                else:
                    api_key = os.getenv("OPENAI_API_KEY", "")

            if not api_key:
                raise ValueError("No OpenAI API key available")

            client = openai.OpenAI(api_key=api_key)
        except Exception as e:
            search_logger.error(
                f"Failed to create LLM client fallback: {e} - returning default values"
            )
            return {
                "example_name": f"Code Example{f' ({language})' if language else ''}",
                "summary": "Code example for demonstration purposes.",
            }

        search_logger.debug(
            f"Calling OpenAI API with model: {model_choice}, language: {language}, code length: {len(code)}"
        )

        response = client.chat.completions.create(
            model=model_choice,
            messages=[
                {
                    "role": "system",
                    "content": "You are a helpful assistant that analyzes code examples and provides JSON responses with example names and summaries.",
                },
                {"role": "user", "content": prompt},
            ],
            response_format={"type": "json_object"},
        )

        response_content = response.choices[0].message.content.strip()
        search_logger.debug(f"OpenAI API response: {repr(response_content[:200])}...")

        result = json.loads(response_content)

        # Validate the response has the required fields
        if not result.get("example_name") or not result.get("summary"):
            search_logger.warning(f"Incomplete response from OpenAI: {result}")

        final_result = {
            "example_name": result.get(
                "example_name", f"Code Example{f' ({language})' if language else ''}"
            ),
            "summary": result.get("summary", "Code example for demonstration purposes."),
        }

        search_logger.info(
            f"Generated code example summary - Name: '{final_result['example_name']}', Summary length: {len(final_result['summary'])}"
        )
        return final_result

    except json.JSONDecodeError as e:
        search_logger.error(
            f"Failed to parse JSON response from OpenAI: {e}, Response: {repr(response_content) if 'response_content' in locals() else 'No response'}"
        )
        return {
            "example_name": f"Code Example{f' ({language})' if language else ''}",
            "summary": "Code example for demonstration purposes.",
        }
    except Exception as e:
        search_logger.error(f"Error generating code example summary: {e}, Model: {model_choice}")
        return {
            "example_name": f"Code Example{f' ({language})' if language else ''}",
            "summary": "Code example for demonstration purposes.",
        }


async def generate_code_summaries_batch(
    code_blocks: list[dict[str, Any]], max_workers: int = None, progress_callback=None
) -> list[dict[str, str]]:
    """
    Generate summaries for multiple code blocks with rate limiting and proper worker management.

    Args:
        code_blocks: List of code block dictionaries
        max_workers: Maximum number of concurrent API requests
        progress_callback: Optional callback for progress updates (async function)

    Returns:
        List of summary dictionaries
    """
    if not code_blocks:
        return []

    # Get max_workers from settings if not provided
    if max_workers is None:
        try:
            from ...services.credential_service import credential_service

            if (
                credential_service._cache_initialized
                and "CODE_SUMMARY_MAX_WORKERS" in credential_service._cache
            ):
                max_workers = int(credential_service._cache["CODE_SUMMARY_MAX_WORKERS"])
            else:
                max_workers = int(os.getenv("CODE_SUMMARY_MAX_WORKERS", "3"))
        except:
            max_workers = 3  # Default fallback

    search_logger.info(
        f"Generating summaries for {len(code_blocks)} code blocks with max_workers={max_workers}"
    )

    # Semaphore to limit concurrent requests
    semaphore = asyncio.Semaphore(max_workers)
    completed_count = 0
    lock = asyncio.Lock()

    async def generate_single_summary_with_limit(block: dict[str, Any]) -> dict[str, str]:
        nonlocal completed_count
        async with semaphore:
            # Add delay between requests to avoid rate limiting
            await asyncio.sleep(0.5)  # 500ms delay between requests

            # Run the synchronous function in a thread
            loop = asyncio.get_event_loop()
            result = await loop.run_in_executor(
                None,
                generate_code_example_summary,
                block["code"],
                block["context_before"],
                block["context_after"],
                block.get("language", ""),
            )

            # Update progress
            async with lock:
                completed_count += 1
                if progress_callback:
                    # Simple progress based on summaries completed
                    progress_percentage = int((completed_count / len(code_blocks)) * 100)
                    await progress_callback({
                        "status": "code_extraction",
                        "percentage": progress_percentage,
                        "log": f"Generated {completed_count}/{len(code_blocks)} code summaries",
                        "completed_summaries": completed_count,
                        "total_summaries": len(code_blocks),
                    })

            return result

    # Process all blocks concurrently but with rate limiting
    try:
        summaries = await asyncio.gather(
            *[generate_single_summary_with_limit(block) for block in code_blocks],
            return_exceptions=True,
        )

        # Handle any exceptions in the results
        final_summaries = []
        for i, summary in enumerate(summaries):
            if isinstance(summary, Exception):
                search_logger.error(f"Error generating summary for code block {i}: {summary}")
                # Use fallback summary
                language = code_blocks[i].get("language", "")
                fallback = {
                    "example_name": f"Code Example{f' ({language})' if language else ''}",
                    "summary": "Code example for demonstration purposes.",
                }
                final_summaries.append(fallback)
            else:
                final_summaries.append(summary)

        search_logger.info(f"Successfully generated {len(final_summaries)} code summaries")
        return final_summaries

    except Exception as e:
        search_logger.error(f"Error in batch summary generation: {e}")
        # Return fallback summaries for all blocks
        fallback_summaries = []
        for block in code_blocks:
            language = block.get("language", "")
            fallback = {
                "example_name": f"Code Example{f' ({language})' if language else ''}",
                "summary": "Code example for demonstration purposes.",
            }
            fallback_summaries.append(fallback)
        return fallback_summaries


async def add_code_examples_to_supabase(
    client: Client,
    urls: list[str],
    chunk_numbers: list[int],
    code_examples: list[str],
    summaries: list[str],
    metadatas: list[dict[str, Any]],
    batch_size: int = 20,
    url_to_full_document: dict[str, str] | None = None,
    progress_callback: Callable | None = None,
    provider: str | None = None,
):
    """
    Add code examples to the Supabase code_examples table in batches.

    Args:
        client: Supabase client
        urls: List of URLs
        chunk_numbers: List of chunk numbers
        code_examples: List of code example contents
        summaries: List of code example summaries
        metadatas: List of metadata dictionaries
        batch_size: Size of each batch for insertion
        url_to_full_document: Optional mapping of URLs to full document content
        progress_callback: Optional async callback for progress updates
    """
    if not urls:
        return

    # Delete existing records for these URLs
    unique_urls = list(set(urls))
    for url in unique_urls:
        try:
            client.table("archon_code_examples").delete().eq("url", url).execute()
        except Exception as e:
            search_logger.error(f"Error deleting existing code examples for {url}: {e}")

    # Check if contextual embeddings are enabled
    try:
        from ..credential_service import credential_service

        use_contextual_embeddings = credential_service._cache.get("USE_CONTEXTUAL_EMBEDDINGS")
        if isinstance(use_contextual_embeddings, str):
            use_contextual_embeddings = use_contextual_embeddings.lower() == "true"
        elif isinstance(use_contextual_embeddings, dict) and use_contextual_embeddings.get(
            "is_encrypted"
        ):
            # Handle encrypted value
            encrypted_value = use_contextual_embeddings.get("encrypted_value")
            if encrypted_value:
                try:
                    decrypted = credential_service._decrypt_value(encrypted_value)
                    use_contextual_embeddings = decrypted.lower() == "true"
                except:
                    use_contextual_embeddings = False
            else:
                use_contextual_embeddings = False
        else:
            use_contextual_embeddings = bool(use_contextual_embeddings)
    except:
        # Fallback to environment variable
        use_contextual_embeddings = (
            os.getenv("USE_CONTEXTUAL_EMBEDDINGS", "false").lower() == "true"
        )

    search_logger.info(
        f"Using contextual embeddings for code examples: {use_contextual_embeddings}"
    )

    # Process in batches
    total_items = len(urls)
    for i in range(0, total_items, batch_size):
        batch_end = min(i + batch_size, total_items)
        batch_texts = []
        batch_metadatas_for_batch = metadatas[i:batch_end]

        # Create combined texts for embedding (code + summary)
        combined_texts = []
        for j in range(i, batch_end):
            # Validate inputs
            code = code_examples[j] if isinstance(code_examples[j], str) else str(code_examples[j])
            summary = summaries[j] if isinstance(summaries[j], str) else str(summaries[j])

            if not code:
                search_logger.warning(f"Empty code at index {j}, skipping...")
                continue

            combined_text = f"{code}\n\nSummary: {summary}"
            combined_texts.append(combined_text)

        # Apply contextual embeddings if enabled
        if use_contextual_embeddings and url_to_full_document:
            # Get full documents for context
            full_documents = []
            for j in range(i, batch_end):
                url = urls[j]
                full_doc = url_to_full_document.get(url, "")
                full_documents.append(full_doc)

            # Generate contextual embeddings
            contextual_results = generate_contextual_embeddings_batch(
                full_documents, combined_texts
            )

            # Process results
            for j, (contextual_text, success) in enumerate(contextual_results):
                batch_texts.append(contextual_text)
                if success and j < len(batch_metadatas_for_batch):
                    batch_metadatas_for_batch[j]["contextual_embedding"] = True
        else:
            # Use original combined texts
            batch_texts = combined_texts

        # Create embeddings for the batch
        result = await create_embeddings_batch(batch_texts, provider=provider)

        # Log any failures
        if result.has_failures:
            search_logger.error(
                f"Failed to create {result.failure_count} code example embeddings. "
                f"Successful: {result.success_count}"
            )

        # Use only successful embeddings
        valid_embeddings = result.embeddings
        successful_texts = result.texts_processed

        if not valid_embeddings:
            search_logger.warning("Skipping batch - no successful embeddings created")
            continue

        # Prepare batch data - only for successful embeddings
        batch_data = []
        for j, (embedding, text) in enumerate(
            zip(valid_embeddings, successful_texts, strict=False)
        ):
            # Find the original index
            orig_idx = None
            for k, orig_text in enumerate(batch_texts):
                if orig_text == text:
                    orig_idx = k
                    break

            if orig_idx is None:
                search_logger.warning("Could not map embedding back to original code example")
                continue

            idx = i + orig_idx  # Get the global index

            # Use source_id from metadata if available, otherwise extract from URL
            if metadatas[idx] and "source_id" in metadatas[idx]:
                source_id = metadatas[idx]["source_id"]
            else:
                parsed_url = urlparse(urls[idx])
                source_id = parsed_url.netloc or parsed_url.path
<<<<<<< HEAD
            
            # Get appropriate embedding column name based on dimensions
            try:
                embedding_dims = len(embedding)
                column_name = get_dimension_column_name(embedding_dims)
            except Exception as e:
                search_logger.error(f"Failed to determine embedding column for {len(embedding) if embedding else 'None'} dimensions: {e}")
                # Fallback to default 1536-dimensional column
                column_name = "embedding_1536"
            
            batch_data.append({
                'url': urls[idx],
                'chunk_number': chunk_numbers[idx],
                'content': code_examples[idx],
                'summary': summaries[idx],
                'metadata': metadatas[idx],  # Store as JSON object, not string
                'source_id': source_id,
                column_name: embedding
=======

            batch_data.append({
                "url": urls[idx],
                "chunk_number": chunk_numbers[idx],
                "content": code_examples[idx],
                "summary": summaries[idx],
                "metadata": metadatas[idx],  # Store as JSON object, not string
                "source_id": source_id,
                "embedding": embedding,
>>>>>>> 7edbad5d
            })

        # Insert batch into Supabase with retry logic
        max_retries = 3
        retry_delay = 1.0

        for retry in range(max_retries):
            try:
                client.table("archon_code_examples").insert(batch_data).execute()
                # Success - break out of retry loop
                break
            except Exception as e:
                if retry < max_retries - 1:
                    search_logger.warning(
                        f"Error inserting batch into Supabase (attempt {retry + 1}/{max_retries}): {e}"
                    )
                    search_logger.info(f"Retrying in {retry_delay} seconds...")
                    import time

                    time.sleep(retry_delay)
                    retry_delay *= 2  # Exponential backoff
                else:
                    # Final attempt failed
                    search_logger.error(f"Failed to insert batch after {max_retries} attempts: {e}")
                    # Optionally, try inserting records one by one as a last resort
                    search_logger.info("Attempting to insert records individually...")
                    successful_inserts = 0
                    for record in batch_data:
                        try:
                            client.table("archon_code_examples").insert(record).execute()
                            successful_inserts += 1
                        except Exception as individual_error:
                            search_logger.error(
                                f"Failed to insert individual record for URL {record['url']}: {individual_error}"
                            )

                    if successful_inserts > 0:
                        search_logger.info(
                            f"Successfully inserted {successful_inserts}/{len(batch_data)} records individually"
                        )

        search_logger.info(
            f"Inserted batch {i // batch_size + 1} of {(total_items + batch_size - 1) // batch_size} code examples"
        )

        # Report progress if callback provided
        if progress_callback:
            batch_num = i // batch_size + 1
            total_batches = (total_items + batch_size - 1) // batch_size
            progress_percentage = int((batch_num / total_batches) * 100)
            await progress_callback({
                "status": "code_storage",
                "percentage": progress_percentage,
                "log": f"Stored batch {batch_num}/{total_batches} of code examples",
                "batch_number": batch_num,
                "total_batches": total_batches,
            })

    # Report final completion at 100% after all batches are done
    if progress_callback and total_items > 0:
        await progress_callback({
            "status": "code_storage",
            "percentage": 100,
            "log": f"Code storage completed. Stored {total_items} code examples.",
            "total_items": total_items,
        })<|MERGE_RESOLUTION|>--- conflicted
+++ resolved
@@ -16,12 +16,8 @@
 from supabase import Client
 
 from ...config.logfire_config import search_logger
-<<<<<<< HEAD
 from ..embeddings.embedding_service import create_embeddings_batch, create_embedding, get_dimension_column_name
-=======
->>>>>>> 7edbad5d
 from ..embeddings.contextual_embedding_service import generate_contextual_embeddings_batch
-from ..embeddings.embedding_service import create_embeddings_batch
 
 
 def _get_model_choice() -> str:
@@ -896,7 +892,6 @@
             else:
                 parsed_url = urlparse(urls[idx])
                 source_id = parsed_url.netloc or parsed_url.path
-<<<<<<< HEAD
             
             # Get appropriate embedding column name based on dimensions
             try:
@@ -908,24 +903,13 @@
                 column_name = "embedding_1536"
             
             batch_data.append({
-                'url': urls[idx],
-                'chunk_number': chunk_numbers[idx],
-                'content': code_examples[idx],
-                'summary': summaries[idx],
-                'metadata': metadatas[idx],  # Store as JSON object, not string
-                'source_id': source_id,
-                column_name: embedding
-=======
-
-            batch_data.append({
                 "url": urls[idx],
                 "chunk_number": chunk_numbers[idx],
                 "content": code_examples[idx],
                 "summary": summaries[idx],
                 "metadata": metadatas[idx],  # Store as JSON object, not string
                 "source_id": source_id,
-                "embedding": embedding,
->>>>>>> 7edbad5d
+                column_name: embedding,
             })
 
         # Insert batch into Supabase with retry logic
