"""
Document Storage Service

Handles storage of documents in Supabase with parallel processing support.
"""

import asyncio
import os
from typing import Any
from urllib.parse import urlparse

from ...config.logfire_config import safe_span, search_logger
from ..credential_service import credential_service
from ..embeddings.contextual_embedding_service import generate_contextual_embeddings_batch
from ..embeddings.embedding_service import create_embeddings_batch


async def add_documents_to_supabase(
    client,
    urls: list[str],
    chunk_numbers: list[int],
    contents: list[str],
    metadatas: list[dict[str, Any]],
    url_to_full_document: dict[str, str],
    batch_size: int = None,  # Will load from settings
    progress_callback: Any | None = None,
    enable_parallel_batches: bool = True,
    provider: str | None = None,
    cancellation_check: Any | None = None,
) -> dict[str, int]:
    """
    Add documents to Supabase with threading optimizations.

    This is the simpler sequential version for smaller batches.

    Args:
        client: Supabase client
        urls: List of URLs
        chunk_numbers: List of chunk numbers
        contents: List of document contents
        metadatas: List of document metadata
        url_to_full_document: Dictionary mapping URLs to their full document content
        batch_size: Size of each batch for insertion
        progress_callback: Optional async callback function for progress reporting
        provider: Optional provider override for embeddings
    """
    with safe_span(
        "add_documents_to_supabase", total_documents=len(contents), batch_size=batch_size
    ) as span:
        # Simple progress reporting helper with batch info support
        async def report_progress(message: str, progress: int, batch_info: dict = None):
            if progress_callback and asyncio.iscoroutinefunction(progress_callback):
                try:
                    if batch_info:
                        await progress_callback("document_storage", progress, message, **batch_info)
                    else:
                        await progress_callback("document_storage", progress, message)
                except Exception as e:
                    search_logger.warning(f"Progress callback failed: {e}. Storage continuing...")

        # Load settings from database
        try:
            rag_settings = await credential_service.get_credentials_by_category("rag_strategy")
            if batch_size is None:
                batch_size = int(rag_settings.get("DOCUMENT_STORAGE_BATCH_SIZE", "50"))
            delete_batch_size = int(rag_settings.get("DELETE_BATCH_SIZE", "50"))
            enable_parallel = rag_settings.get("ENABLE_PARALLEL_BATCHES", "true").lower() == "true"
        except Exception as e:
            search_logger.warning(f"Failed to load storage settings: {e}, using defaults")
            if batch_size is None:
                batch_size = 50
            delete_batch_size = 50
            enable_parallel = True

        # Get unique URLs to delete existing records
        unique_urls = list(set(urls))

        # Delete existing records for these URLs in batches
        try:
            if unique_urls:
                # Delete in configured batch sizes
                for i in range(0, len(unique_urls), delete_batch_size):
                    # Check for cancellation before each delete batch
                    if cancellation_check:
                        cancellation_check()

                    batch_urls = unique_urls[i : i + delete_batch_size]
                    client.table("archon_crawled_pages").delete().in_("url", batch_urls).execute()
                    # Yield control to allow other async operations
                    if i + delete_batch_size < len(unique_urls):
                        await asyncio.sleep(0.05)  # Reduced pause between delete batches
                search_logger.info(
                    f"Deleted existing records for {len(unique_urls)} URLs in batches"
                )
        except Exception as e:
            search_logger.warning(f"Batch delete failed: {e}. Trying smaller batches as fallback.")
            # Fallback: delete in smaller batches with rate limiting
            failed_urls = []
            fallback_batch_size = max(10, delete_batch_size // 5)
            for i in range(0, len(unique_urls), fallback_batch_size):
                # Check for cancellation before each fallback delete batch
                if cancellation_check:
                    cancellation_check()

                batch_urls = unique_urls[i : i + 10]
                try:
                    client.table("archon_crawled_pages").delete().in_("url", batch_urls).execute()
                    await asyncio.sleep(0.05)  # Rate limit to prevent overwhelming
                except Exception as inner_e:
                    search_logger.error(
                        f"Error deleting batch of {len(batch_urls)} URLs: {inner_e}"
                    )
                    failed_urls.extend(batch_urls)

            if failed_urls:
                search_logger.error(f"Failed to delete {len(failed_urls)} URLs")

        # Check if contextual embeddings are enabled
        # Fix: Get from credential service instead of environment
        from ..credential_service import credential_service

        try:
            use_contextual_embeddings = await credential_service.get_credential(
                "USE_CONTEXTUAL_EMBEDDINGS", "false", decrypt=True
            )
            if isinstance(use_contextual_embeddings, str):
                use_contextual_embeddings = use_contextual_embeddings.lower() == "true"
        except:
            # Fallback to environment variable
            use_contextual_embeddings = os.getenv("USE_CONTEXTUAL_EMBEDDINGS", "false") == "true"

        # Initialize batch tracking for simplified progress
        completed_batches = 0
        total_batches = (len(contents) + batch_size - 1) // batch_size
        total_chunks_stored = 0

        # Process in batches to avoid memory issues
        for batch_num, i in enumerate(range(0, len(contents), batch_size), 1):
            # Check for cancellation before each batch
            if cancellation_check:
                cancellation_check()

            batch_end = min(i + batch_size, len(contents))

            # Get batch slices
            batch_urls = urls[i:batch_end]
            batch_chunk_numbers = chunk_numbers[i:batch_end]
            batch_contents = contents[i:batch_end]
            batch_metadatas = metadatas[i:batch_end]

            # Simple batch progress - only track completed batches
            current_progress = int((completed_batches / total_batches) * 100)

            # Get max workers setting FIRST before using it
            if use_contextual_embeddings:
                try:
                    max_workers = await credential_service.get_credential(
                        "CONTEXTUAL_EMBEDDINGS_MAX_WORKERS", "4", decrypt=True
                    )
                    max_workers = int(max_workers)
                except:
                    max_workers = 4
            else:
                max_workers = 1

            # Report batch start with simplified progress
            if progress_callback and asyncio.iscoroutinefunction(progress_callback):
                try:
                    await progress_callback(
                        "document_storage",  # status (will be overridden by base_status anyway)
                        current_progress,    # progress
                        f"Processing batch {batch_num}/{total_batches} ({len(batch_contents)} chunks)",  # message
                    **{  # **kwargs - these will be stored at top level
                        "current_batch": batch_num,
                        "total_batches": total_batches,
                        "completed_batches": completed_batches,
                        "chunks_in_batch": len(batch_contents),
                        "active_workers": max_workers if use_contextual_embeddings else 1,
                    }
                )
                except Exception as e:
                    search_logger.warning(f"Progress callback failed: {e}. Storage continuing...")

            # Skip batch start progress to reduce traffic
            # Only report on completion

            # Apply contextual embedding to each chunk if enabled
            if use_contextual_embeddings:
                # Prepare full documents list for batch processing
                full_documents = []
                for j, content in enumerate(batch_contents):
                    url = batch_urls[j]
                    full_document = url_to_full_document.get(url, "")
                    full_documents.append(full_document)

                # Get contextual embedding batch size from settings
                try:
                    contextual_batch_size = int(
                        rag_settings.get("CONTEXTUAL_EMBEDDING_BATCH_SIZE", "50")
                    )
                except:
                    contextual_batch_size = 50

                try:
                    # Process in smaller sub-batches to avoid token limits
                    contextual_contents = []
                    successful_count = 0

                    for ctx_i in range(0, len(batch_contents), contextual_batch_size):
                        # Check for cancellation before each contextual sub-batch
                        if cancellation_check:
                            cancellation_check()

                        ctx_end = min(ctx_i + contextual_batch_size, len(batch_contents))

                        sub_batch_contents = batch_contents[ctx_i:ctx_end]
                        sub_batch_docs = full_documents[ctx_i:ctx_end]

                        # Process sub-batch with a single API call
                        sub_results = await generate_contextual_embeddings_batch(
                            sub_batch_docs, sub_batch_contents
                        )

                        # Extract results from this sub-batch
                        for idx, (contextual_text, success) in enumerate(sub_results):
                            contextual_contents.append(contextual_text)
                            if success:
                                original_idx = ctx_i + idx
                                batch_metadatas[original_idx]["contextual_embedding"] = True
                                successful_count += 1

                    search_logger.info(
                        f"Batch {batch_num}: Generated {successful_count}/{len(batch_contents)} contextual embeddings using batch API (sub-batch size: {contextual_batch_size})"
                    )

                except Exception as e:
                    search_logger.error(f"Error in batch contextual embedding: {e}")
                    # Fallback to original contents
                    contextual_contents = batch_contents
                    search_logger.warning(
                        f"Batch {batch_num}: Falling back to original content due to error"
                    )
            else:
                # If not using contextual embeddings, use original contents
                contextual_contents = batch_contents

            # Create embeddings for the batch with rate limit progress support
            # Create a wrapper for progress callback to handle rate limiting updates
            async def embedding_progress_wrapper(message: str, percentage: float):
                # Forward rate limiting messages to the main progress callback
                if progress_callback and "rate limit" in message.lower():
                    try:
                        await progress_callback(
                            "document_storage",
                            current_progress,  # Use current batch progress
                            message,
                        batch=batch_num,
                        type="rate_limit_wait"
                    )
                    except Exception as e:
                        search_logger.warning(f"Progress callback failed during rate limiting: {e}")
            
            # Pass progress callback for rate limiting updates
            result = await create_embeddings_batch(
                contextual_contents,
                provider=provider,
                progress_callback=embedding_progress_wrapper if progress_callback else None
            )

            # Log any failures
            if result.has_failures:
                search_logger.error(
                    f"Batch {batch_num}: Failed to create {result.failure_count} embeddings. "
                    f"Successful: {result.success_count}. Errors: {[item['error'] for item in result.failed_items[:3]]}"
                )

            # Use only successful embeddings
            batch_embeddings = result.embeddings
            successful_texts = result.texts_processed

            if not batch_embeddings:
                search_logger.warning(
                    f"Skipping batch {batch_num} - no successful embeddings created"
                )
                completed_batches += 1
                continue

            # Prepare batch data - only for successful embeddings
            batch_data = []
            # Map successful texts back to their original indices
            for j, (embedding, text) in enumerate(
                zip(batch_embeddings, successful_texts, strict=False)
            ):
                # Find the original index of this text
                orig_idx = None
                for idx, orig_text in enumerate(contextual_contents):
                    if orig_text == text:
                        orig_idx = idx
                        break

                if orig_idx is None:
                    search_logger.warning("Could not map embedding back to original text")
                    continue

                j = orig_idx  # Use original index for metadata lookup
                # Use source_id from metadata if available, otherwise extract from URL
                if batch_metadatas[j].get("source_id"):
                    source_id = batch_metadatas[j]["source_id"]
                else:
                    # Fallback: Extract source_id from URL
                    parsed_url = urlparse(batch_urls[j])
                    source_id = parsed_url.netloc or parsed_url.path

                data = {
                    "url": batch_urls[j],
                    "chunk_number": batch_chunk_numbers[j],
                    "content": text,  # Use the successful text
                    "metadata": {"chunk_size": len(text), **batch_metadatas[j]},
                    "source_id": source_id,
                    "embedding": embedding,  # Use the successful embedding
                }
                batch_data.append(data)

            # Insert batch with retry logic - no progress reporting

            max_retries = 3
            retry_delay = 1.0

            for retry in range(max_retries):
                # Check for cancellation before each retry attempt
                if cancellation_check:
                    cancellation_check()

                try:
                    client.table("archon_crawled_pages").insert(batch_data).execute()
                    total_chunks_stored += len(batch_data)

                    # Increment completed batches and report simple progress
                    completed_batches += 1
                    # Ensure last batch reaches 100%
                    if completed_batches == total_batches:
                        new_progress = 100
                    else:
                        new_progress = int((completed_batches / total_batches) * 100)

                    complete_msg = (
                        f"Completed batch {batch_num}/{total_batches} ({len(batch_data)} chunks)"
                    )

                    # Simple batch completion info
                    batch_info = {
                        # Stage-specific batch fields to prevent contamination with code examples
                        "document_completed_batches": completed_batches,
                        "document_total_batches": total_batches,
                        "document_current_batch": batch_num,
                        # Keep generic fields for backward compatibility
                        "completed_batches": completed_batches,
                        "total_batches": total_batches,
                        "current_batch": batch_num,
                        "chunks_processed": len(batch_data),
                        "active_workers": max_workers if use_contextual_embeddings else 1,
                    }
                    await report_progress(complete_msg, new_progress, batch_info)
                    break

                except Exception as e:
                    if retry < max_retries - 1:
                        search_logger.warning(
                            f"Error inserting batch (attempt {retry + 1}/{max_retries}): {e}"
                        )
                        await asyncio.sleep(retry_delay)
                        retry_delay *= 2  # Exponential backoff
                    else:
                        search_logger.error(
                            f"Failed to insert batch after {max_retries} attempts: {e}"
                        )
                        # Try individual inserts as last resort
                        successful_inserts = 0
                        for record in batch_data:
                            # Check for cancellation before each individual insert
                            if cancellation_check:
                                cancellation_check()

                            try:
                                client.table("archon_crawled_pages").insert(record).execute()
                                successful_inserts += 1
                                total_chunks_stored += 1
                            except Exception as individual_error:
                                search_logger.error(
                                    f"Failed individual insert for {record['url']}: {individual_error}"
                                )

                        search_logger.info(
                            f"Individual inserts: {successful_inserts}/{len(batch_data)} successful"
                        )

            # Minimal delay between batches to prevent overwhelming
            if i + batch_size < len(contents):
                # Only yield control briefly to keep system responsive
                await asyncio.sleep(0.1)  # Reduced from 1.5s/0.5s to 0.1s

        # Send final 100% progress report to ensure UI shows completion
        if progress_callback and asyncio.iscoroutinefunction(progress_callback):
<<<<<<< HEAD
            await progress_callback(
                f"Document storage completed: {len(contents)} chunks stored in {total_batches} batches",
                100,  # Ensure we report 100%
                {
                    # Stage-specific batch fields to prevent contamination with code examples
                    "document_completed_batches": total_batches,
                    "document_total_batches": total_batches,
                    "document_current_batch": total_batches,
                    # Keep generic fields for backward compatibility
                    "completed_batches": total_batches,
                    "total_batches": total_batches,
                    "current_batch": total_batches,
                    "chunks_processed": len(contents),
                    # DON'T send 'status': 'completed' - that's for the orchestration service only!
                },
=======
            try:
                await progress_callback(
                    "document_storage",
                    100,  # Ensure we report 100%
                    f"Document storage completed: {len(contents)} chunks stored in {total_batches} batches",
                completed_batches=total_batches,
                total_batches=total_batches,
                current_batch=total_batches,
                chunks_processed=len(contents),
                # DON'T send 'status': 'completed' - that's for the orchestration service only!
>>>>>>> 78564075
            )
            except Exception as e:
                search_logger.warning(f"Progress callback failed during completion: {e}. Storage still successful.")

        span.set_attribute("success", True)
        span.set_attribute("total_processed", len(contents))
        span.set_attribute("total_stored", total_chunks_stored)

        return {"chunks_stored": total_chunks_stored}<|MERGE_RESOLUTION|>--- conflicted
+++ resolved
@@ -401,35 +401,17 @@
 
         # Send final 100% progress report to ensure UI shows completion
         if progress_callback and asyncio.iscoroutinefunction(progress_callback):
-<<<<<<< HEAD
-            await progress_callback(
-                f"Document storage completed: {len(contents)} chunks stored in {total_batches} batches",
-                100,  # Ensure we report 100%
-                {
-                    # Stage-specific batch fields to prevent contamination with code examples
-                    "document_completed_batches": total_batches,
-                    "document_total_batches": total_batches,
-                    "document_current_batch": total_batches,
-                    # Keep generic fields for backward compatibility
-                    "completed_batches": total_batches,
-                    "total_batches": total_batches,
-                    "current_batch": total_batches,
-                    "chunks_processed": len(contents),
-                    # DON'T send 'status': 'completed' - that's for the orchestration service only!
-                },
-=======
             try:
                 await progress_callback(
                     "document_storage",
                     100,  # Ensure we report 100%
                     f"Document storage completed: {len(contents)} chunks stored in {total_batches} batches",
-                completed_batches=total_batches,
-                total_batches=total_batches,
-                current_batch=total_batches,
-                chunks_processed=len(contents),
-                # DON'T send 'status': 'completed' - that's for the orchestration service only!
->>>>>>> 78564075
-            )
+                    completed_batches=total_batches,
+                    total_batches=total_batches,
+                    current_batch=total_batches,
+                    chunks_processed=len(contents),
+                    # DON'T send 'status': 'completed' - that's for the orchestration service only!
+                )
             except Exception as e:
                 search_logger.warning(f"Progress callback failed during completion: {e}. Storage still successful.")
 
