"""
Document Storage Service

Handles storage of documents in Supabase with parallel processing support.
"""
import os
import asyncio
from typing import List, Dict, Any, Optional
from urllib.parse import urlparse

from ...config.logfire_config import search_logger, safe_span
from ..embeddings.embedding_service import create_embeddings_batch
from ..embeddings.contextual_embedding_service import (
    generate_contextual_embeddings_batch
)
from ..credential_service import credential_service


async def add_documents_to_supabase(
    client, 
    urls: List[str], 
    chunk_numbers: List[int],
    contents: List[str], 
    metadatas: List[Dict[str, Any]],
    url_to_full_document: Dict[str, str],
    batch_size: int = None,  # Will load from settings
    progress_callback: Optional[Any] = None,
    enable_parallel_batches: bool = True,
    provider: Optional[str] = None,
    cancellation_check: Optional[Any] = None
) -> None:
    """
    Add documents to Supabase with threading optimizations.
    
    This is the simpler sequential version for smaller batches.
    
    Args:
        client: Supabase client
        urls: List of URLs
        chunk_numbers: List of chunk numbers
        contents: List of document contents
        metadatas: List of document metadata
        url_to_full_document: Dictionary mapping URLs to their full document content
        batch_size: Size of each batch for insertion
        progress_callback: Optional async callback function for progress reporting
        provider: Optional provider override for embeddings
    """
    with safe_span("add_documents_to_supabase",
                           total_documents=len(contents),
                           batch_size=batch_size) as span:
        
        # Simple progress reporting helper with batch info support
        async def report_progress(message: str, percentage: int, batch_info: dict = None):
            if progress_callback and asyncio.iscoroutinefunction(progress_callback):
                await progress_callback(message, percentage, batch_info)
        
        # Load settings from database
        try:
            rag_settings = await credential_service.get_credentials_by_category("rag_strategy")
            if batch_size is None:
                batch_size = int(rag_settings.get("DOCUMENT_STORAGE_BATCH_SIZE", "50"))
            delete_batch_size = int(rag_settings.get("DELETE_BATCH_SIZE", "50"))
            enable_parallel = rag_settings.get("ENABLE_PARALLEL_BATCHES", "true").lower() == "true"
        except Exception as e:
            search_logger.warning(f"Failed to load storage settings: {e}, using defaults")
            if batch_size is None:
                batch_size = 50
            delete_batch_size = 50
            enable_parallel = True
            
        # Get unique URLs to delete existing records
        unique_urls = list(set(urls))
        
        # Delete existing records for these URLs in batches
        try:
            if unique_urls:
                # Delete in configured batch sizes
                for i in range(0, len(unique_urls), delete_batch_size):
                    # Check for cancellation before each delete batch
                    if cancellation_check:
                        cancellation_check()
                    
                    batch_urls = unique_urls[i:i + delete_batch_size]
                    client.table("archon_crawled_pages").delete().in_("url", batch_urls).execute()
                    # Yield control to allow Socket.IO to process messages
                    if i + delete_batch_size < len(unique_urls):
                        await asyncio.sleep(0.05)  # Reduced pause between delete batches
                search_logger.info(f"Deleted existing records for {len(unique_urls)} URLs in batches")
        except Exception as e:
            search_logger.warning(f"Batch delete failed: {e}. Trying smaller batches as fallback.")
            # Fallback: delete in smaller batches with rate limiting
            failed_urls = []
            fallback_batch_size = max(10, delete_batch_size // 5)
            for i in range(0, len(unique_urls), fallback_batch_size):
                # Check for cancellation before each fallback delete batch
                if cancellation_check:
                    cancellation_check()
                
                batch_urls = unique_urls[i:i + 10]
                try:
                    client.table("archon_crawled_pages").delete().in_("url", batch_urls).execute()
                    await asyncio.sleep(0.05)  # Rate limit to prevent overwhelming
                except Exception as inner_e:
                    search_logger.error(f"Error deleting batch of {len(batch_urls)} URLs: {inner_e}")
                    failed_urls.extend(batch_urls)
            
            if failed_urls:
                search_logger.error(f"Failed to delete {len(failed_urls)} URLs")
        
        # Check if contextual embeddings are enabled
        # Fix: Get from credential service instead of environment
        from ..credential_service import credential_service
        try:
            use_contextual_embeddings = await credential_service.get_credential("USE_CONTEXTUAL_EMBEDDINGS", "false", decrypt=True)
            if isinstance(use_contextual_embeddings, str):
                use_contextual_embeddings = use_contextual_embeddings.lower() == "true"
        except:
            # Fallback to environment variable
            use_contextual_embeddings = os.getenv("USE_CONTEXTUAL_EMBEDDINGS", "false") == "true"
        
        # Initialize batch tracking for simplified progress
        completed_batches = 0
        total_batches = (len(contents) + batch_size - 1) // batch_size
        
        # Process in batches to avoid memory issues
        for batch_num, i in enumerate(range(0, len(contents), batch_size), 1):
            # Check for cancellation before each batch
            if cancellation_check:
                cancellation_check()
            
            batch_end = min(i + batch_size, len(contents))
            
            # Get batch slices
            batch_urls = urls[i:batch_end]
            batch_chunk_numbers = chunk_numbers[i:batch_end]
            batch_contents = contents[i:batch_end]
            batch_metadatas = metadatas[i:batch_end]
            
            # Simple batch progress - only track completed batches
            current_percentage = int((completed_batches / total_batches) * 100)
            
            # Get max workers setting FIRST before using it
            if use_contextual_embeddings:
                try:
                    max_workers = await credential_service.get_credential("CONTEXTUAL_EMBEDDINGS_MAX_WORKERS", "4", decrypt=True)
                    max_workers = int(max_workers)
                except:
                    max_workers = 4
            else:
                max_workers = 1
            
            # Report batch start with simplified progress
            if progress_callback and asyncio.iscoroutinefunction(progress_callback):
                await progress_callback(
                    f"Processing batch {batch_num}/{total_batches} ({len(batch_contents)} chunks)",
                    current_percentage,
                    {
                        'current_batch': batch_num,
                        'total_batches': total_batches,
                        'completed_batches': completed_batches,
                        'chunks_in_batch': len(batch_contents),
                        'max_workers': max_workers if use_contextual_embeddings else 0
                    }
                )
            
            # Skip batch start progress to reduce Socket.IO traffic
            # Only report on completion
            
            # Apply contextual embedding to each chunk if enabled
            if use_contextual_embeddings:
                
                # Prepare full documents list for batch processing
                full_documents = []
                for j, content in enumerate(batch_contents):
                    url = batch_urls[j]
                    full_document = url_to_full_document.get(url, "")
                    full_documents.append(full_document)
                
                # Get contextual embedding batch size from settings
                try:
                    contextual_batch_size = int(rag_settings.get("CONTEXTUAL_EMBEDDING_BATCH_SIZE", "50"))
                except:
                    contextual_batch_size = 50
                
                try:
                    # Process in smaller sub-batches to avoid token limits
                    contextual_contents = []
                    successful_count = 0
                    
                    for ctx_i in range(0, len(batch_contents), contextual_batch_size):
                        # Check for cancellation before each contextual sub-batch
                        if cancellation_check:
                            cancellation_check()
                        
                        ctx_end = min(ctx_i + contextual_batch_size, len(batch_contents))
                        
                        sub_batch_contents = batch_contents[ctx_i:ctx_end]
                        sub_batch_docs = full_documents[ctx_i:ctx_end]
                        
                        # Process sub-batch with a single API call using asyncio.to_thread
                        sub_results = await asyncio.to_thread(
                            generate_contextual_embeddings_batch,
                            sub_batch_docs,
                            sub_batch_contents
                        )
                        
                        # Extract results from this sub-batch
                        for idx, (contextual_text, success) in enumerate(sub_results):
                            contextual_contents.append(contextual_text)
                            if success:
                                original_idx = ctx_i + idx
                                batch_metadatas[original_idx]["contextual_embedding"] = True
                                successful_count += 1
                    
                    search_logger.info(f"Batch {batch_num}: Generated {successful_count}/{len(batch_contents)} contextual embeddings using batch API (sub-batch size: {contextual_batch_size})")
                    
                except Exception as e:
                    search_logger.error(f"Error in batch contextual embedding: {e}")
                    # Fallback to original contents
                    contextual_contents = batch_contents
                    search_logger.warning(f"Batch {batch_num}: Falling back to original content due to error")
            else:
                # If not using contextual embeddings, use original contents
                contextual_contents = batch_contents
            
            # Create embeddings for the batch - no progress reporting
            # Don't pass websocket to avoid Socket.IO issues
<<<<<<< HEAD
            result = await create_embeddings_batch_async(
=======
            batch_embeddings = await create_embeddings_batch(
>>>>>>> 83bfc492
                contextual_contents,
                provider=provider
            )
            
            # Log any failures
            if result.has_failures:
                search_logger.error(
                    f"Batch {batch_num}: Failed to create {result.failure_count} embeddings. "
                    f"Successful: {result.success_count}. Errors: {[item['error'] for item in result.failed_items[:3]]}"
                )
            
            # Use only successful embeddings
            batch_embeddings = result.embeddings
            successful_texts = result.texts_processed
            
            if not batch_embeddings:
                search_logger.warning(f"Skipping batch {batch_num} - no successful embeddings created")
                completed_batches += 1
                continue
            
            # Prepare batch data - only for successful embeddings
            batch_data = []
            # Map successful texts back to their original indices
            for j, (embedding, text) in enumerate(zip(batch_embeddings, successful_texts)):
                # Find the original index of this text
                orig_idx = None
                for idx, orig_text in enumerate(contextual_contents):
                    if orig_text == text:
                        orig_idx = idx
                        break
                
                if orig_idx is None:
                    search_logger.warning(f"Could not map embedding back to original text")
                    continue
                    
                j = orig_idx  # Use original index for metadata lookup
                # Use source_id from metadata if available, otherwise extract from URL
                if batch_metadatas[j].get('source_id'):
                    source_id = batch_metadatas[j]['source_id']
                else:
                    # Fallback: Extract source_id from URL
                    parsed_url = urlparse(batch_urls[j])
                    source_id = parsed_url.netloc or parsed_url.path
                
                data = {
                    "url": batch_urls[j],
                    "chunk_number": batch_chunk_numbers[j],
                    "content": text,  # Use the successful text
                    "metadata": {
                        "chunk_size": len(text),
                        **batch_metadatas[j]
                    },
                    "source_id": source_id,
                    "embedding": embedding  # Use the successful embedding
                }
                batch_data.append(data)
            
            # Insert batch with retry logic - no progress reporting
            
            max_retries = 3
            retry_delay = 1.0
            
            for retry in range(max_retries):
                # Check for cancellation before each retry attempt
                if cancellation_check:
                    cancellation_check()
                
                try:
                    client.table("archon_crawled_pages").insert(batch_data).execute()
                    
                    # Increment completed batches and report simple progress
                    completed_batches += 1
                    # Ensure last batch reaches 100%
                    if completed_batches == total_batches:
                        new_percentage = 100
                    else:
                        new_percentage = int((completed_batches / total_batches) * 100)
                    
                    complete_msg = f"Completed batch {batch_num}/{total_batches} ({len(batch_data)} chunks)"
                    
                    # Simple batch completion info
                    batch_info = {
                        'completed_batches': completed_batches,
                        'total_batches': total_batches,
                        'current_batch': batch_num,
                        'chunks_processed': len(batch_data),
                        'max_workers': max_workers if use_contextual_embeddings else 0
                    }
                    await report_progress(complete_msg, new_percentage, batch_info)
                    break
                    
                except Exception as e:
                    if retry < max_retries - 1:
                        search_logger.warning(f"Error inserting batch (attempt {retry + 1}/{max_retries}): {e}")
                        await asyncio.sleep(retry_delay)
                        retry_delay *= 2  # Exponential backoff
                    else:
                        search_logger.error(f"Failed to insert batch after {max_retries} attempts: {e}")
                        # Try individual inserts as last resort
                        successful_inserts = 0
                        for record in batch_data:
                            # Check for cancellation before each individual insert
                            if cancellation_check:
                                cancellation_check()
                            
                            try:
                                client.table("archon_crawled_pages").insert(record).execute()
                                successful_inserts += 1
                            except Exception as individual_error:
                                search_logger.error(f"Failed individual insert for {record['url']}: {individual_error}")
                        
                        search_logger.info(f"Individual inserts: {successful_inserts}/{len(batch_data)} successful")
            
            # Minimal delay between batches to prevent overwhelming
            if i + batch_size < len(contents):
                # Only yield control briefly to keep Socket.IO responsive
                await asyncio.sleep(0.1)  # Reduced from 1.5s/0.5s to 0.1s
        
        # Send final 100% progress report to ensure UI shows completion
        if progress_callback and asyncio.iscoroutinefunction(progress_callback):
            await progress_callback(
                f"Document storage completed: {len(contents)} chunks stored in {total_batches} batches",
                100,  # Ensure we report 100%
                {
                    'completed_batches': total_batches,
                    'total_batches': total_batches,
                    'current_batch': total_batches,
                    'chunks_processed': len(contents)
                    # DON'T send 'status': 'completed' - that's for the orchestration service only!
                }
            )
        
        span.set_attribute("success", True)
        span.set_attribute("total_processed", len(contents))

<|MERGE_RESOLUTION|>--- conflicted
+++ resolved
@@ -225,11 +225,7 @@
             
             # Create embeddings for the batch - no progress reporting
             # Don't pass websocket to avoid Socket.IO issues
-<<<<<<< HEAD
-            result = await create_embeddings_batch_async(
-=======
-            batch_embeddings = await create_embeddings_batch(
->>>>>>> 83bfc492
+            result = await create_embeddings_batch(
                 contextual_contents,
                 provider=provider
             )
