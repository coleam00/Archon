"""
LLM Provider Service

Provides a unified interface for creating OpenAI-compatible clients for different LLM providers.
Supports OpenAI, Ollama, and Google Gemini.
"""

import inspect
import time
from contextlib import asynccontextmanager
from typing import Any

import openai

from ..config.logfire_config import get_logger
from .credential_service import credential_service

logger = get_logger(__name__)


# Basic validation functions to avoid circular imports
def _is_valid_provider(provider: str) -> bool:
    """Basic provider validation."""
    if not provider or not isinstance(provider, str):
        return False
    return provider.lower() in {"openai", "ollama", "google", "openrouter", "anthropic", "grok"}


def _sanitize_for_log(text: str) -> str:
    """Basic text sanitization for logging."""
    if not text:
        return ""
    import re
    sanitized = re.sub(r"sk-[a-zA-Z0-9-_]{20,}", "[REDACTED]", text)
    sanitized = re.sub(r"xai-[a-zA-Z0-9-_]{20,}", "[REDACTED]", sanitized)
    return sanitized[:100]


# Secure settings cache with TTL and validation
_settings_cache: dict[str, tuple[Any, float, str]] = {}  # value, timestamp, checksum
_CACHE_TTL_SECONDS = 300  # 5 minutes
_cache_access_log: list[dict] = []  # Track cache access patterns for security monitoring


def _calculate_cache_checksum(value: Any) -> str:
    """Calculate checksum for cache entry integrity validation."""
    import hashlib
    import json

    # Convert value to JSON string for consistent hashing
    try:
        value_str = json.dumps(value, sort_keys=True, default=str)
        return hashlib.sha256(value_str.encode()).hexdigest()[:16]  # First 16 chars for efficiency
    except Exception:
        # Fallback for non-serializable objects
        return hashlib.sha256(str(value).encode()).hexdigest()[:16]


def _log_cache_access(key: str, action: str, hit: bool = None, security_event: str = None) -> None:
    """Log cache access for security monitoring."""

    access_entry = {
        "timestamp": time.time(),
        "key": _sanitize_for_log(key),
        "action": action,  # "get", "set", "invalidate", "clear"
        "hit": hit,  # For get operations
        "security_event": security_event  # "checksum_mismatch", "expired", etc.
    }

    # Keep only last 100 access entries to prevent memory growth
    _cache_access_log.append(access_entry)
    if len(_cache_access_log) > 100:
        _cache_access_log.pop(0)

    # Log security events at warning level
    if security_event:
        safe_key = _sanitize_for_log(key)
        logger.warning(f"Cache security event: {security_event} for key '{safe_key}'")


def _get_cached_settings(key: str) -> Any | None:
    """Get cached settings if not expired and valid."""

    try:
        if key in _settings_cache:
            value, timestamp, stored_checksum = _settings_cache[key]
            current_time = time.time()

            # Check expiration with strict TTL enforcement
            if current_time - timestamp >= _CACHE_TTL_SECONDS:
                # Expired, remove from cache
                del _settings_cache[key]
                _log_cache_access(key, "get", hit=False, security_event="expired")
                return None

            # Verify cache entry integrity
            current_checksum = _calculate_cache_checksum(value)
            if current_checksum != stored_checksum:
                # Cache tampering detected, remove entry
                del _settings_cache[key]
                _log_cache_access(key, "get", hit=False, security_event="checksum_mismatch")
                logger.error(f"Cache integrity violation detected for key: {_sanitize_for_log(key)}")
                return None

            # Additional validation for provider configurations
            if "provider_config" in key and isinstance(value, dict):
                # Basic validation: check required fields
                if not value.get("provider") or not _is_valid_provider(value.get("provider")):
                    # Invalid configuration in cache, remove it
                    del _settings_cache[key]
                    _log_cache_access(key, "get", hit=False, security_event="invalid_config")
                    return None

            _log_cache_access(key, "get", hit=True)
            return value

        _log_cache_access(key, "get", hit=False)
        return None

    except Exception as e:
        # Cache access error, log and return None for safety
        _log_cache_access(key, "get", hit=False, security_event=f"access_error: {str(e)}")
        return None


def _set_cached_settings(key: str, value: Any) -> None:
    """Cache settings with current timestamp and integrity checksum."""

    try:
        # Validate provider configurations before caching
        if "provider_config" in key and isinstance(value, dict):
            # Basic validation: check required fields
            if not value.get("provider") or not _is_valid_provider(value.get("provider")):
                _log_cache_access(key, "set", security_event="invalid_config_rejected")
                logger.warning(f"Rejected caching of invalid provider config for key: {_sanitize_for_log(key)}")
                return

        # Calculate integrity checksum
        checksum = _calculate_cache_checksum(value)

        # Store with timestamp and checksum
        _settings_cache[key] = (value, time.time(), checksum)
        _log_cache_access(key, "set")

    except Exception as e:
        _log_cache_access(key, "set", security_event=f"set_error: {str(e)}")
        logger.error(f"Failed to cache settings for key {_sanitize_for_log(key)}: {e}")


def clear_provider_cache() -> None:
    """Clear the provider configuration cache to force refresh on next request."""
    global _settings_cache

    cache_size_before = len(_settings_cache)
    _settings_cache.clear()
    _log_cache_access("*", "clear")
    logger.debug(f"Provider configuration cache cleared ({cache_size_before} entries removed)")


def invalidate_provider_cache(provider: str = None) -> None:
    """
    Invalidate specific provider cache entries or all cache entries.

    Args:
        provider: Optional provider name to invalidate. If None, clears all cache.
    """
    global _settings_cache

    if provider is None:
        # Clear entire cache
        cache_size_before = len(_settings_cache)
        _settings_cache.clear()
        _log_cache_access("*", "invalidate")
        logger.debug(f"All provider cache entries invalidated ({cache_size_before} entries)")
    else:
        # Validate provider name before processing
        if not _is_valid_provider(provider):
            _log_cache_access(provider, "invalidate", security_event="invalid_provider_name")
            logger.warning(f"Rejected cache invalidation for invalid provider: {_sanitize_for_log(provider)}")
            return

        # Clear specific provider entries
        keys_to_remove = []
        for key in _settings_cache.keys():
            if provider in key:
                keys_to_remove.append(key)

        for key in keys_to_remove:
            del _settings_cache[key]
            _log_cache_access(key, "invalidate")

        safe_provider = _sanitize_for_log(provider)
        logger.debug(f"Cache entries for provider '{safe_provider}' invalidated: {len(keys_to_remove)} entries removed")


def get_cache_stats() -> dict[str, Any]:
    """
    Get cache statistics with security metrics for monitoring and debugging.

    Returns:
        Dictionary containing cache statistics and security metrics
    """
    global _settings_cache, _cache_access_log
    current_time = time.time()

    stats = {
        "total_entries": len(_settings_cache),
        "fresh_entries": 0,
        "stale_entries": 0,
        "cache_hit_potential": 0.0,
        "security_metrics": {
            "integrity_violations": 0,
            "expired_access_attempts": 0,
            "invalid_config_rejections": 0,
            "access_errors": 0,
            "total_security_events": 0
        },
        "access_patterns": {
            "recent_cache_hits": 0,
            "recent_cache_misses": 0,
            "hit_rate": 0.0
        }
    }

    # Analyze cache entries
    for _key, (_value, timestamp, _checksum) in _settings_cache.items():
        age = current_time - timestamp
        if age < _CACHE_TTL_SECONDS:
            stats["fresh_entries"] += 1
        else:
            stats["stale_entries"] += 1

    if stats["total_entries"] > 0:
        stats["cache_hit_potential"] = stats["fresh_entries"] / stats["total_entries"]

    # Analyze security events from access log
    recent_threshold = current_time - 3600  # Last hour
    recent_hits = 0
    recent_misses = 0

    for access in _cache_access_log:
        if access["timestamp"] >= recent_threshold:
            if access["action"] == "get":
                if access["hit"]:
                    recent_hits += 1
                else:
                    recent_misses += 1

            # Count security events
            if access["security_event"]:
                stats["security_metrics"]["total_security_events"] += 1

                if "checksum_mismatch" in access["security_event"]:
                    stats["security_metrics"]["integrity_violations"] += 1
                elif "expired" in access["security_event"]:
                    stats["security_metrics"]["expired_access_attempts"] += 1
                elif "invalid_config" in access["security_event"]:
                    stats["security_metrics"]["invalid_config_rejections"] += 1
                elif "error" in access["security_event"]:
                    stats["security_metrics"]["access_errors"] += 1

    # Calculate hit rate
    total_recent_access = recent_hits + recent_misses
    if total_recent_access > 0:
        stats["access_patterns"]["hit_rate"] = recent_hits / total_recent_access

    stats["access_patterns"]["recent_cache_hits"] = recent_hits
    stats["access_patterns"]["recent_cache_misses"] = recent_misses

    return stats


def get_cache_security_report() -> dict[str, Any]:
    """
    Get detailed security report for cache monitoring.

    Returns:
        Detailed security analysis of cache operations
    """
    global _cache_access_log
    current_time = time.time()

    report = {
        "timestamp": current_time,
        "analysis_period_hours": 1,
        "security_events": [],
        "recommendations": []
    }

    # Extract security events from last hour
    recent_threshold = current_time - 3600
    security_events = [
        access for access in _cache_access_log
        if access["timestamp"] >= recent_threshold and access["security_event"]
    ]

    report["security_events"] = security_events

    # Generate recommendations based on security events
    if len(security_events) > 10:
        report["recommendations"].append("High number of security events detected - investigate potential attacks")

    integrity_violations = sum(1 for event in security_events if "checksum_mismatch" in event.get("security_event", ""))
    if integrity_violations > 0:
        report["recommendations"].append(f"Cache integrity violations detected ({integrity_violations}) - check for memory corruption or attacks")

    invalid_configs = sum(1 for event in security_events if "invalid_config" in event.get("security_event", ""))
    if invalid_configs > 3:
        report["recommendations"].append(f"Multiple invalid configuration attempts ({invalid_configs}) - validate data sources")

    return report
@asynccontextmanager
async def get_llm_client(
    provider: str | None = None,
    use_embedding_provider: bool = False,
    instance_type: str | None = None,
    base_url: str | None = None,
):
    """
    Create an async OpenAI-compatible client based on the configured provider.

    This context manager handles client creation for different LLM providers
    that support the OpenAI API format, with enhanced support for multi-instance
    Ollama configurations and intelligent instance routing.

    Args:
        provider: Override provider selection
        use_embedding_provider: Use the embedding-specific provider if different
        instance_type: For Ollama multi-instance: 'chat', 'embedding', or None for auto-select
        base_url: Override base URL for specific instance routing

    Yields:
        openai.AsyncOpenAI: An OpenAI-compatible client configured for the selected provider
    """
    client = None
    provider_name: str | None = None
    api_key = None

    try:
        # Get provider configuration from database settings
        if provider:
            # Explicit provider requested - get minimal config
            provider_name = provider
            api_key = await credential_service._get_provider_api_key(provider)

            # Check cache for rag_settings
            cache_key = "rag_strategy_settings"
            rag_settings = _get_cached_settings(cache_key)
            if rag_settings is None:
                rag_settings = await credential_service.get_credentials_by_category("rag_strategy")
                _set_cached_settings(cache_key, rag_settings)
                logger.debug("Fetched and cached rag_strategy settings")
            else:
                logger.debug("Using cached rag_strategy settings")

            # For Ollama, don't use the base_url from config - let _get_optimal_ollama_instance decide
            base_url = (
                credential_service._get_provider_base_url(provider, rag_settings)
                if provider != "ollama"
                else None
            )
        else:
            # Get configured provider from database
            service_type = "embedding" if use_embedding_provider else "llm"

            # Check cache for provider config
            cache_key = f"provider_config_{service_type}"
            provider_config = _get_cached_settings(cache_key)
            if provider_config is None:
                provider_config = await credential_service.get_active_provider(service_type)
                _set_cached_settings(cache_key, provider_config)
                logger.debug(f"Fetched and cached {service_type} provider config")
            else:
                logger.debug(f"Using cached {service_type} provider config")

            provider_name = provider_config["provider"]
            api_key = provider_config["api_key"]
            # For Ollama, don't use the base_url from config - let _get_optimal_ollama_instance decide
            base_url = provider_config["base_url"] if provider_name != "ollama" else None

        # Comprehensive provider validation with security checks
        if not _is_valid_provider(provider_name):
            raise ValueError(f"Unsupported LLM provider: {provider_name}")

        # Validate API key format for security (prevent injection)
        if api_key:
            if len(api_key.strip()) == 0:
                api_key = None  # Treat empty strings as None
            elif len(api_key) > 500:  # Reasonable API key length limit
                raise ValueError("API key length exceeds security limits")
            # Additional security: check for suspicious patterns
            if any(char in api_key for char in ['\n', '\r', '\t', '\0']):
                raise ValueError("API key contains invalid characters")

        # Sanitize provider name for logging
        safe_provider_name = _sanitize_for_log(provider_name) if provider_name else "unknown"
        logger.info(f"Creating LLM client for provider: {safe_provider_name}")

        if provider_name == "openai":
            if api_key:
                client = openai.AsyncOpenAI(api_key=api_key)
                logger.info("OpenAI client created successfully")
            else:
                logger.warning("OpenAI API key not found, attempting Ollama fallback")
                try:
                    ollama_base_url = await _get_optimal_ollama_instance(
                        instance_type="embedding" if use_embedding_provider else "chat",
                        use_embedding_provider=use_embedding_provider,
                        base_url_override=base_url,
                    )

                    if not ollama_base_url:
                        raise RuntimeError("No Ollama base URL resolved")

                    # Check for auth token in RAG settings for fallback
                    cache_key = "rag_strategy_settings"
                    rag_settings = _get_cached_settings(cache_key)
                    if rag_settings is None:
                        rag_settings = await credential_service.get_credentials_by_category("rag_strategy")
                        _set_cached_settings(cache_key, rag_settings)

                    # Get correct auth token based on operation type
                    if use_embedding_provider:
                        ollama_auth_token = rag_settings.get("OLLAMA_EMBEDDING_AUTH_TOKEN", "")
                    else:
                        ollama_auth_token = rag_settings.get("OLLAMA_CHAT_AUTH_TOKEN", "")

                    # Use "required-but-ignored" as default if no token is set (Ollama doesn't validate when auth is disabled)
                    if not ollama_auth_token:
                        ollama_auth_token = "required-but-ignored"

                    client = openai.AsyncOpenAI(
                        api_key=ollama_auth_token,
                        base_url=ollama_base_url,
                    )
                    logger.info(
                        f"Ollama fallback client created successfully with base URL: {ollama_base_url}"
                    )
                    provider_name = "ollama"
                    api_key = ollama_auth_token
                    base_url = ollama_base_url
                except Exception as fallback_error:
                    raise ValueError(
                        "OpenAI API key not found and Ollama fallback failed"
                    ) from fallback_error

        elif provider_name == "ollama":
            # For Ollama, get the optimal instance based on usage
            ollama_base_url = await _get_optimal_ollama_instance(
                instance_type=instance_type,
                use_embedding_provider=use_embedding_provider,
                base_url_override=base_url,
            )

            # Check for auth token in RAG settings
            cache_key = "rag_strategy_settings"
            rag_settings = _get_cached_settings(cache_key)
            if rag_settings is None:
                rag_settings = await credential_service.get_credentials_by_category("rag_strategy")
                _set_cached_settings(cache_key, rag_settings)

            # Get correct auth token based on operation type
            if use_embedding_provider or instance_type == "embedding":
                ollama_auth_token = rag_settings.get("OLLAMA_EMBEDDING_AUTH_TOKEN", "")
                logger.info(f"Using OLLAMA_EMBEDDING_AUTH_TOKEN (length: {len(ollama_auth_token) if ollama_auth_token else 0})")
            else:
                ollama_auth_token = rag_settings.get("OLLAMA_CHAT_AUTH_TOKEN", "")
                logger.info(f"Using OLLAMA_CHAT_AUTH_TOKEN (length: {len(ollama_auth_token) if ollama_auth_token else 0})")

            # Use "required-but-ignored" as default if no token is set (Ollama doesn't validate when auth is disabled)
            if not ollama_auth_token:
                ollama_auth_token = "required-but-ignored"
                logger.warning("No Ollama auth token found, using placeholder 'required-but-ignored'")

            # Ollama requires an API key in the client but may not use it unless auth is enabled
            client = openai.AsyncOpenAI(
                api_key=ollama_auth_token,
                base_url=ollama_base_url,
            )
            logger.info(f"Ollama client created successfully with base URL: {ollama_base_url}")

        elif provider_name == "google":
            if not api_key:
                raise ValueError("Google API key not found")

            client = openai.AsyncOpenAI(
                api_key=api_key,
                base_url=base_url or "https://generativelanguage.googleapis.com/v1beta/openai/",
            )
            logger.info("Google Gemini client created successfully")

        elif provider_name == "openrouter":
            if not api_key:
                raise ValueError("OpenRouter API key not found")

            client = openai.AsyncOpenAI(
                api_key=api_key,
                base_url=base_url or "https://openrouter.ai/api/v1",
            )
            logger.info("OpenRouter client created successfully")

        elif provider_name == "anthropic":
            if not api_key:
                raise ValueError("Anthropic API key not found")

            client = openai.AsyncOpenAI(
                api_key=api_key,
                base_url=base_url or "https://api.anthropic.com/v1",
            )
            logger.info("Anthropic client created successfully")

        elif provider_name == "grok":
            if not api_key:
                raise ValueError("Grok API key not found - set GROK_API_KEY environment variable")

            # Enhanced Grok API key validation (secure - no key fragments logged)
            key_format_valid = api_key.startswith("xai-")
            key_length_valid = len(api_key) >= 20

            if not key_format_valid:
                logger.warning("Grok API key format validation failed - should start with 'xai-'")

            if not key_length_valid:
                logger.warning("Grok API key validation failed - insufficient length")

            logger.debug(
                f"Grok API key validation: format_valid={key_format_valid}, length_valid={key_length_valid}"
            )

            client = openai.AsyncOpenAI(
                api_key=api_key,
                base_url=base_url or "https://api.x.ai/v1",
            )
            logger.info("Grok client created successfully")

        else:
            raise ValueError(f"Unsupported LLM provider: {provider_name}")

    except Exception as e:
        logger.error(
            f"Error creating LLM client for provider {provider_name if provider_name else 'unknown'}: {e}"
        )
        raise

    try:
        yield client
    finally:
        if client is not None:
            safe_provider = _sanitize_for_log(provider_name) if provider_name else "unknown"

            try:
                close_method = getattr(client, "aclose", None)
                if callable(close_method):
                    if inspect.iscoroutinefunction(close_method):
                        await close_method()
                    else:
                        maybe_coro = close_method()
                        if inspect.isawaitable(maybe_coro):
                            await maybe_coro
                else:
                    close_method = getattr(client, "close", None)
                    if callable(close_method):
                        if inspect.iscoroutinefunction(close_method):
                            await close_method()
                        else:
                            close_result = close_method()
                            if inspect.isawaitable(close_result):
                                await close_result
                logger.debug(f"Closed LLM client for provider: {safe_provider}")
            except RuntimeError as close_error:
                if "Event loop is closed" in str(close_error):
                    logger.error(
                        f"Failed to close LLM client cleanly for provider {safe_provider}: event loop already closed",
                        exc_info=True,
                    )
                else:
                    logger.error(
                        f"Runtime error closing LLM client for provider {safe_provider}: {close_error}",
                        exc_info=True,
                    )
            except Exception as close_error:
                logger.error(
                    f"Unexpected error while closing LLM client for provider {safe_provider}: {close_error}",
                    exc_info=True,
                )



async def _get_optimal_ollama_instance(instance_type: str | None = None,
                                       use_embedding_provider: bool = False,
                                       base_url_override: str | None = None) -> str:
    """
    Get the optimal Ollama instance URL based on configuration and health status.

    Args:
        instance_type: Preferred instance type ('chat', 'embedding', 'both', or None)
        use_embedding_provider: Whether this is for embedding operations
        base_url_override: Override URL if specified

    Returns:
        Best available Ollama instance URL
    """
    # If override URL provided, use it directly
    if base_url_override:
        return base_url_override if base_url_override.endswith('/v1') else f"{base_url_override}/v1"

    try:
        # For now, we don't have multi-instance support, so skip to single instance config
        # TODO: Implement get_ollama_instances() method in CredentialService for multi-instance support
        logger.info("Using single instance Ollama configuration")

        # Get single instance configuration from RAG settings
        rag_settings = await credential_service.get_credentials_by_category("rag_strategy")

        # Check if we need embedding provider and have separate embedding URL
        if use_embedding_provider or instance_type == "embedding":
            embedding_url = rag_settings.get("OLLAMA_EMBEDDING_URL")
            logger.info(f"Embedding URL from settings: {embedding_url}")
            if embedding_url:
                final_url = embedding_url if embedding_url.endswith('/v1') else f"{embedding_url}/v1"
                logger.info(f"Resolved embedding URL: {final_url}")
                return final_url

        # Default to LLM base URL for chat operations
        fallback_url = rag_settings.get("LLM_BASE_URL", "http://host.docker.internal:11434")
        return fallback_url if fallback_url.endswith('/v1') else f"{fallback_url}/v1"

    except Exception as e:
        logger.error(f"Error getting Ollama configuration: {e}")
        # Final fallback to localhost only if we can't get RAG settings
        try:
            rag_settings = await credential_service.get_credentials_by_category("rag_strategy")
            fallback_url = rag_settings.get("LLM_BASE_URL", "http://host.docker.internal:11434")
            return fallback_url if fallback_url.endswith('/v1') else f"{fallback_url}/v1"
        except Exception as fallback_error:
            logger.error(f"Could not retrieve fallback configuration: {fallback_error}")
            return "http://host.docker.internal:11434/v1"


async def get_embedding_model(provider: str | None = None) -> str:
    """
    Get the configured embedding model based on the provider.

    Args:
        provider: Override provider selection

    Returns:
        str: The embedding model to use
    """
    try:
        # Get provider configuration
        if provider:
            # Explicit provider requested
            provider_name = provider
            # Get custom model from settings if any
            cache_key = "rag_strategy_settings"
            rag_settings = _get_cached_settings(cache_key)
            if rag_settings is None:
                rag_settings = await credential_service.get_credentials_by_category("rag_strategy")
                _set_cached_settings(cache_key, rag_settings)
            custom_model = rag_settings.get("EMBEDDING_MODEL", "")
        else:
            # Get configured provider from database
            cache_key = "provider_config_embedding"
            provider_config = _get_cached_settings(cache_key)
            if provider_config is None:
                provider_config = await credential_service.get_active_provider("embedding")
                _set_cached_settings(cache_key, provider_config)
            provider_name = provider_config["provider"]
            custom_model = provider_config["embedding_model"]

        # Comprehensive provider validation for embeddings
        if not _is_valid_provider(provider_name):
            safe_provider = _sanitize_for_log(provider_name)
            logger.warning(f"Invalid embedding provider: {safe_provider}, falling back to OpenAI")
            provider_name = "openai"
        # Use custom model if specified (with validation)
        if custom_model and len(custom_model.strip()) > 0:
            custom_model = custom_model.strip()
            # Basic model name validation (check length and basic characters)
            if len(custom_model) <= 100 and not any(char in custom_model for char in ['\n', '\r', '\t', '\0']):
                return custom_model
            else:
                safe_model = _sanitize_for_log(custom_model)
                logger.warning(f"Invalid custom embedding model '{safe_model}' for provider '{provider_name}', using default")

        # Return provider-specific defaults
        if provider_name == "openai":
            return "text-embedding-3-small"
        elif provider_name == "ollama":
            # Ollama default embedding model
            return "nomic-embed-text"
        elif provider_name == "google":
            # Google's latest embedding model
            return "text-embedding-004"
        elif provider_name == "openrouter":
            # OpenRouter supports both OpenAI and Google embedding models
            # Model names MUST include provider prefix for OpenRouter API
            return "openai/text-embedding-3-small"
        elif provider_name == "anthropic":
            # Anthropic supports OpenAI and Google embedding models through their API
            # Default to OpenAI's latest for compatibility
            return "text-embedding-3-small"
        elif provider_name == "grok":
            # Grok supports OpenAI and Google embedding models through their API
            # Default to OpenAI's latest for compatibility
            return "text-embedding-3-small"
        else:
            # Fallback to OpenAI's model
            return "text-embedding-3-small"

    except Exception as e:
        logger.error(f"Error getting embedding model: {e}")
        # Fallback to OpenAI default
        return "text-embedding-3-small"


def is_openai_embedding_model(model: str) -> bool:
    """Check if a model is an OpenAI embedding model."""
    if not model:
        return False

    model_lower = model.strip().lower()

    # Known OpenAI embeddings
    base_models = {
        "text-embedding-ada-002",
        "text-embedding-3-small",
        "text-embedding-3-large",
    }

    if model_lower in base_models:
        return True

    # Strip common vendor prefixes like "openai/" or "openrouter/"
    for separator in ("/", ":"):
        if separator in model_lower:
            candidate = model_lower.split(separator)[-1]
            if candidate in base_models:
                return True

    # Fallback substring detection for custom naming conventions
    return any(base in model_lower for base in base_models)


def is_google_embedding_model(model: str) -> bool:
    """Check if a model is a Google embedding model."""
    if not model:
        return False

    model_lower = model.lower()
    google_patterns = [
        "text-embedding-004",
        "text-embedding-005",
        "text-multilingual-embedding-002",
        "gemini-embedding-001",
        "multimodalembedding@001"
    ]

    return any(pattern in model_lower for pattern in google_patterns)


def is_valid_embedding_model_for_provider(model: str, provider: str) -> bool:
    """
    Validate if an embedding model is compatible with a provider.

    Args:
        model: The embedding model name
        provider: The provider name

    Returns:
        bool: True if the model is compatible with the provider
    """
    if not model or not provider:
        return False

    provider_lower = provider.lower()

    if provider_lower == "openai":
        return is_openai_embedding_model(model)
    elif provider_lower == "google":
        return is_google_embedding_model(model)
    elif provider_lower in ["openrouter", "anthropic", "grok"]:
        # These providers support both OpenAI and Google models
        return is_openai_embedding_model(model) or is_google_embedding_model(model)
    elif provider_lower == "ollama":
        # Ollama has its own models, check common ones
        model_lower = model.lower()
        ollama_patterns = ["nomic-embed", "all-minilm", "mxbai-embed", "embed"]
        return any(pattern in model_lower for pattern in ollama_patterns)
    else:
        # For unknown providers, assume OpenAI compatibility
        return is_openai_embedding_model(model)


def get_supported_embedding_models(provider: str) -> list[str]:
    """
    Get list of supported embedding models for a provider.

    Args:
        provider: The provider name

    Returns:
        List of supported embedding model names
    """
    if not provider:
        return []

    provider_lower = provider.lower()

    openai_models = [
        "text-embedding-ada-002",
        "text-embedding-3-small",
        "text-embedding-3-large"
    ]

    google_models = [
        "text-embedding-004",
        "text-embedding-005",
        "text-multilingual-embedding-002",
        "gemini-embedding-001",
        "multimodalembedding@001"
    ]

    if provider_lower == "openai":
        return openai_models
    elif provider_lower == "google":
        return google_models
    elif provider_lower in ["openrouter", "anthropic", "grok"]:
        # These providers support both OpenAI and Google models
        return openai_models + google_models
    elif provider_lower == "ollama":
        return ["nomic-embed-text", "all-minilm", "mxbai-embed-large"]
    else:
        # For unknown providers, assume OpenAI compatibility
        return openai_models


def is_reasoning_model(model_name: str) -> bool:
    """
    Unified check for reasoning models across providers.

    Normalizes vendor prefixes (openai/, openrouter/, x-ai/, deepseek/) before checking
    known reasoning families (OpenAI GPT-5, o1, o3; xAI Grok; DeepSeek-R; etc.).
    """
    if not model_name:
        return False

    model_lower = model_name.lower()

    # Normalize vendor prefixes (e.g., openai/gpt-5-nano, openrouter/x-ai/grok-4)
    if "/" in model_lower:
        parts = model_lower.split("/")
        # Drop known vendor prefixes while keeping the final model identifier
        known_prefixes = {"openai", "openrouter", "x-ai", "deepseek", "anthropic"}
        filtered_parts = [part for part in parts if part not in known_prefixes]
        if filtered_parts:
            model_lower = filtered_parts[-1]
        else:
            model_lower = parts[-1]

    if ":" in model_lower:
        model_lower = model_lower.split(":", 1)[-1]

    reasoning_prefixes = (
        "gpt-5",
        "o1",
        "o3",
        "o4",
        "grok",
        "deepseek-r",
        "deepseek-reasoner",
        "deepseek-chat-r",
    )

    return model_lower.startswith(reasoning_prefixes)


def _extract_reasoning_strings(value: Any) -> list[str]:
    """Convert reasoning payload fragments into plain-text strings."""

    if value is None:
        return []

    if isinstance(value, str):
        text = value.strip()
        return [text] if text else []

    if isinstance(value, list | tuple | set):
        collected: list[str] = []
        for item in value:
            collected.extend(_extract_reasoning_strings(item))
        return collected

    if isinstance(value, dict):
        candidates = []
        for key in ("text", "summary", "content", "message", "value"):
            if value.get(key):
                candidates.extend(_extract_reasoning_strings(value[key]))
        # Some providers nest reasoning parts under "parts"
        if value.get("parts"):
            candidates.extend(_extract_reasoning_strings(value["parts"]))
        return candidates

    # Handle pydantic-style objects with attributes
    for attr in ("text", "summary", "content", "value"):
        if hasattr(value, attr):
            attr_value = getattr(value, attr)
            if attr_value:
                return _extract_reasoning_strings(attr_value)

    return []


def _get_message_attr(message: Any, attribute: str) -> Any:
    """Safely access message attributes that may be dict keys or properties."""

    if hasattr(message, attribute):
        return getattr(message, attribute)
    if isinstance(message, dict):
        return message.get(attribute)
    return None


def extract_message_text(choice: Any) -> tuple[str, str, bool]:
    """Extract primary content and reasoning text from a chat completion choice."""

    if not choice:
        return "", "", False

    message = _get_message_attr(choice, "message")
    if message is None:
        return "", "", False

    raw_content = _get_message_attr(message, "content")
    content_text = raw_content.strip() if isinstance(raw_content, str) else ""

    reasoning_fragments: list[str] = []
    for attr in ("reasoning", "reasoning_details", "reasoning_content"):
        reasoning_value = _get_message_attr(message, attr)
        if reasoning_value:
            reasoning_fragments.extend(_extract_reasoning_strings(reasoning_value))

    reasoning_text = "\n".join(fragment for fragment in reasoning_fragments if fragment)
    reasoning_text = reasoning_text.strip()

    # If content looks like reasoning text but no reasoning field, detect it
    if content_text and not reasoning_text and _is_reasoning_text(content_text):
        reasoning_text = content_text
        # Try to extract structured data from reasoning text
        extracted_json = extract_json_from_reasoning(content_text)
        if extracted_json:
            content_text = extracted_json
        else:
            content_text = ""

    if not content_text and reasoning_text:
        content_text = reasoning_text

    has_reasoning = bool(reasoning_text)

    return content_text, reasoning_text, has_reasoning


def _is_reasoning_text(text: str) -> bool:
    """Detect if text appears to be reasoning/thinking output rather than structured content."""
    if not text or len(text) < 10:
        return False

    text_lower = text.lower().strip()

    # Common reasoning text patterns
    reasoning_indicators = [
        "okay, let's see", "let me think", "first, i need to", "looking at this",
        "step by step", "analyzing", "breaking this down", "considering",
        "let me work through", "i should", "thinking about", "examining"
    ]

    return any(indicator in text_lower for indicator in reasoning_indicators)


def extract_json_from_reasoning(reasoning_text: str, context_code: str = "", language: str = "") -> str:
    """Extract JSON content from reasoning text, with synthesis fallback."""
    if not reasoning_text:
        return ""

    import json
    import re

    # Try to find JSON blocks in markdown
    json_block_pattern = r'```(?:json)?\s*(\{.*?\})\s*```'
    json_matches = re.findall(json_block_pattern, reasoning_text, re.DOTALL | re.IGNORECASE)

    for match in json_matches:
        try:
            # Validate it's proper JSON
            json.loads(match.strip())
            return match.strip()
        except json.JSONDecodeError:
            continue

    # Try to find standalone JSON objects
    json_pattern = r'\{[^{}]*(?:\{[^{}]*\}[^{}]*)*\}'
    json_matches = re.findall(json_pattern, reasoning_text, re.DOTALL)

    for match in json_matches:
        try:
            parsed = json.loads(match.strip())
            # Ensure it has expected structure
            if isinstance(parsed, dict) and any(key in parsed for key in ["example_name", "summary", "name", "title"]):
                return match.strip()
        except json.JSONDecodeError:
            continue

    # If no JSON found, synthesize from reasoning content
    return synthesize_json_from_reasoning(reasoning_text, context_code, language)


def synthesize_json_from_reasoning(reasoning_text: str, context_code: str = "", language: str = "") -> str:
    """Generate JSON structure from reasoning text when no JSON is found."""
    if not reasoning_text and not context_code:
        return ""

    import json
    import re

    # Extract key concepts and actions from reasoning text and code context
    text_lower = reasoning_text.lower() if reasoning_text else ""
    code_lower = context_code.lower() if context_code else ""
    combined_text = f"{text_lower} {code_lower}"

    # Common action patterns in reasoning text and code
    action_patterns = [
        (r'\b(?:parse|parsing|parsed)\b', 'Parse'),
        (r'\b(?:create|creating|created)\b', 'Create'),
        (r'\b(?:analyze|analyzing|analyzed)\b', 'Analyze'),
        (r'\b(?:extract|extracting|extracted)\b', 'Extract'),
        (r'\b(?:generate|generating|generated)\b', 'Generate'),
        (r'\b(?:process|processing|processed)\b', 'Process'),
        (r'\b(?:load|loading|loaded)\b', 'Load'),
        (r'\b(?:handle|handling|handled)\b', 'Handle'),
        (r'\b(?:manage|managing|managed)\b', 'Manage'),
        (r'\b(?:build|building|built)\b', 'Build'),
        (r'\b(?:define|defining|defined)\b', 'Define'),
        (r'\b(?:implement|implementing|implemented)\b', 'Implement'),
        (r'\b(?:fetch|fetching|fetched)\b', 'Fetch'),
        (r'\b(?:connect|connecting|connected)\b', 'Connect'),
        (r'\b(?:validate|validating|validated)\b', 'Validate'),
    ]

    # Technology/concept patterns
    tech_patterns = [
        (r'\bjson\b', 'JSON'),
        (r'\bapi\b', 'API'),
        (r'\bfile\b', 'File'),
        (r'\bdata\b', 'Data'),
        (r'\bcode\b', 'Code'),
        (r'\btext\b', 'Text'),
        (r'\bcontent\b', 'Content'),
        (r'\bresponse\b', 'Response'),
        (r'\brequest\b', 'Request'),
        (r'\bconfig\b', 'Config'),
        (r'\bllm\b', 'LLM'),
        (r'\bmodel\b', 'Model'),
        (r'\bexample\b', 'Example'),
        (r'\bcontext\b', 'Context'),
        (r'\basync\b', 'Async'),
        (r'\bfunction\b', 'Function'),
        (r'\bclass\b', 'Class'),
        (r'\bprint\b', 'Output'),
        (r'\breturn\b', 'Return'),
    ]

    # Extract actions and technologies from combined text
    detected_actions = []
    detected_techs = []

    for pattern, action in action_patterns:
        if re.search(pattern, combined_text):
            detected_actions.append(action)

    for pattern, tech in tech_patterns:
        if re.search(pattern, combined_text):
            detected_techs.append(tech)

    # Generate example name
    if detected_actions and detected_techs:
        example_name = f"{detected_actions[0]} {detected_techs[0]}"
    elif detected_actions:
        example_name = f"{detected_actions[0]} Code"
    elif detected_techs:
        example_name = f"Handle {detected_techs[0]}"
    elif language:
        example_name = f"Process {language.title()}"
    else:
        example_name = "Code Processing"

    # Limit to 4 words as per requirements
    example_name_words = example_name.split()
    if len(example_name_words) > 4:
        example_name = " ".join(example_name_words[:4])

    # Generate summary from reasoning content
    reasoning_lines = reasoning_text.split('\n')
    meaningful_lines = [line.strip() for line in reasoning_lines if line.strip() and len(line.strip()) > 10]

    if meaningful_lines:
        # Take first meaningful sentence for summary base
        first_line = meaningful_lines[0]
        if len(first_line) > 100:
            first_line = first_line[:100] + "..."

        # Create contextual summary
        if context_code and any(tech in text_lower for tech, _ in tech_patterns):
            summary = f"This code demonstrates {detected_techs[0].lower() if detected_techs else 'data'} processing functionality. {first_line}"
        else:
            summary = f"Code example showing {detected_actions[0].lower() if detected_actions else 'processing'} operations. {first_line}"
    else:
        # Fallback summary
        summary = f"Code example demonstrating {example_name.lower()} functionality for {language or 'general'} development."

    # Ensure summary is not too long
    if len(summary) > 300:
        summary = summary[:297] + "..."

    # Create JSON structure
    result = {
        "example_name": example_name,
        "summary": summary
    }

    return json.dumps(result)


def prepare_chat_completion_params(model: str, params: dict) -> dict:
    """
    Convert parameters for compatibility with reasoning models (GPT-5, o1, o3 series).

    OpenAI made several API changes for reasoning models:
    1. max_tokens → max_completion_tokens
    2. temperature must be 1.0 (default) - custom values not supported

    This ensures compatibility with OpenAI's API changes for newer models
    while maintaining backward compatibility for existing models.

    Args:
        model: The model name being used
        params: Dictionary of API parameters

    Returns:
        Dictionary with converted parameters for the model
    """
    if not model or not params:
        return params

    # Make a copy to avoid modifying the original
    updated_params = params.copy()

    reasoning_model = is_reasoning_model(model)

    # Convert max_tokens to max_completion_tokens for reasoning models
    if reasoning_model and "max_tokens" in updated_params:
        max_tokens_value = updated_params.pop("max_tokens")
        updated_params["max_completion_tokens"] = max_tokens_value
        logger.debug(f"Converted max_tokens to max_completion_tokens for model {model}")

    # Remove custom temperature for reasoning models (they only support default temperature=1.0)
    if reasoning_model and "temperature" in updated_params:
        original_temp = updated_params.pop("temperature")
        logger.debug(f"Removed custom temperature {original_temp} for reasoning model {model} (only supports default temperature=1.0)")

    return updated_params


async def get_embedding_model_with_routing(provider: str | None = None, instance_url: str | None = None) -> tuple[str, str]:
    """
    Get the embedding model with intelligent routing for multi-instance setups.

    Args:
        provider: Override provider selection
        instance_url: Specific instance URL to use

    Returns:
        Tuple of (model_name, instance_url) for embedding operations
    """
    try:
        # Get base embedding model
        model_name = await get_embedding_model(provider)

        # If specific instance URL provided, use it
        if instance_url:
            final_url = instance_url if instance_url.endswith('/v1') else f"{instance_url}/v1"
            return model_name, final_url

        # For Ollama provider, use intelligent instance routing
        if provider == "ollama" or (not provider and (await credential_service.get_credentials_by_category("rag_strategy")).get("LLM_PROVIDER") == "ollama"):
            optimal_url = await _get_optimal_ollama_instance(
                instance_type="embedding",
                use_embedding_provider=True
            )
            return model_name, optimal_url

        # For other providers, return model with None URL (use default)
        return model_name, None

    except Exception as e:
        logger.error(f"Error getting embedding model with routing: {e}")
        return "text-embedding-3-small", None


async def validate_provider_instance(provider: str, instance_url: str | None = None, auth_token: str | None = None) -> dict[str, any]:
    """
    Validate a provider instance and return health information.

    Args:
        provider: Provider name (openai, ollama, google, etc.)
        instance_url: Instance URL for providers that support multiple instances
<<<<<<< HEAD
        auth_token: Optional authentication token for protected instances
=======
>>>>>>> ecaece46

    Returns:
        Dictionary with validation results and health status
    """
    try:
        if provider == "ollama":
            # Use the Ollama model discovery service for health checking
            from .ollama.model_discovery_service import model_discovery_service

            # Use provided URL or get optimal instance
            if not instance_url:
                instance_url = await _get_optimal_ollama_instance()
                # Remove /v1 suffix for health checking
                if instance_url.endswith('/v1'):
                    instance_url = instance_url[:-3]

            health_status = await model_discovery_service.check_instance_health(instance_url, auth_token=auth_token)

            return {
                "provider": provider,
                "instance_url": instance_url,
                "is_available": health_status.is_healthy,
                "response_time_ms": health_status.response_time_ms,
                "models_available": health_status.models_available,
                "error_message": health_status.error_message,
                "validation_timestamp": time.time()
            }

        else:
            # For other providers, do basic validation
            async with get_llm_client(provider=provider) as client:
                # Try a simple operation to validate the provider
                start_time = time.time()

                if provider == "openai":
                    # List models to validate API key
                    models = await client.models.list()
                    model_count = len(models.data) if hasattr(models, 'data') else 0
                elif provider == "google":
                    # For Google, we can't easily list models, just validate client creation
                    model_count = 1  # Assume available if client creation succeeded
                else:
                    model_count = 1

                response_time = (time.time() - start_time) * 1000

                return {
                    "provider": provider,
                    "instance_url": instance_url,
                    "is_available": True,
                    "response_time_ms": response_time,
                    "models_available": model_count,
                    "error_message": None,
                    "validation_timestamp": time.time()
                }

    except Exception as e:
        logger.error(f"Error validating provider {provider}: {e}")
        return {
            "provider": provider,
            "instance_url": instance_url,
            "is_available": False,
            "response_time_ms": None,
            "models_available": 0,
            "error_message": str(e),
            "validation_timestamp": time.time()
        }



def requires_max_completion_tokens(model_name: str) -> bool:
    """Backward compatible alias for previous API."""
    return is_reasoning_model(model_name)<|MERGE_RESOLUTION|>--- conflicted
+++ resolved
@@ -1215,10 +1215,7 @@
     Args:
         provider: Provider name (openai, ollama, google, etc.)
         instance_url: Instance URL for providers that support multiple instances
-<<<<<<< HEAD
         auth_token: Optional authentication token for protected instances
-=======
->>>>>>> ecaece46
 
     Returns:
         Dictionary with validation results and health status
