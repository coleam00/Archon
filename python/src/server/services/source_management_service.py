<<<<<<< HEAD
"""
Source Management Service

Handles source metadata, summaries, and management.
Consolidates both utility functions and class-based service.
"""

from typing import Any

from supabase import Client

from ..config.logfire_config import get_logger, search_logger
from .client_manager import get_supabase_client

logger = get_logger(__name__)


def _get_model_choice() -> str:
    """Get MODEL_CHOICE with direct fallback."""
    try:
        # Direct cache/env fallback
        from .credential_service import credential_service

        if credential_service._cache_initialized and "MODEL_CHOICE" in credential_service._cache:
            model = credential_service._cache["MODEL_CHOICE"]
        else:
            model = os.getenv("MODEL_CHOICE", "gpt-4.1-nano")
        logger.debug(f"Using model choice: {model}")
        return model
    except Exception as e:
        logger.warning(f"Error getting model choice: {e}, using default")
        return "gpt-4.1-nano"


def extract_source_summary(
    source_id: str, content: str, max_length: int = 500, provider: str = None
) -> str:
    """
    Extract a summary for a source from its content using an LLM.

    This function uses the configured provider to generate a concise summary of the source content.

    Args:
        source_id: The source ID (domain)
        content: The content to extract a summary from
        max_length: Maximum length of the summary
        provider: Optional provider override

    Returns:
        A summary string
    """
    # Default summary if we can't extract anything meaningful
    default_summary = f"Content from {source_id}"

    if not content or len(content.strip()) == 0:
        return default_summary

    # Get the model choice from credential service (RAG setting)
    model_choice = _get_model_choice()
    search_logger.info(f"Generating summary for {source_id} using model: {model_choice}")

    # Limit content length to avoid token limits
    truncated_content = content[:25000] if len(content) > 25000 else content

    # Create the prompt for generating the summary
    prompt = f"""<source_content>
{truncated_content}
</source_content>

The above content is from the documentation for '{source_id}'. Please provide a concise summary (3-5 sentences) that describes what this library/tool/framework is about. The summary should help understand what the library/tool/framework accomplishes and the purpose.
"""

    try:
        try:
            import os

            import openai

            api_key = os.getenv("OPENAI_API_KEY")
            if not api_key:
                # Try to get from credential service with direct fallback
                from .credential_service import credential_service

                if (
                    credential_service._cache_initialized
                    and "OPENAI_API_KEY" in credential_service._cache
                ):
                    cached_key = credential_service._cache["OPENAI_API_KEY"]
                    if isinstance(cached_key, dict) and cached_key.get("is_encrypted"):
                        api_key = credential_service._decrypt_value(cached_key["encrypted_value"])
                    else:
                        api_key = cached_key
                else:
                    api_key = os.getenv("OPENAI_API_KEY", "")

            if not api_key:
                raise ValueError("No OpenAI API key available")

            client = openai.OpenAI(api_key=api_key)
            search_logger.info("Successfully created LLM client fallback for summary generation")
        except Exception as e:
            search_logger.error(f"Failed to create LLM client fallback: {e}")
            return default_summary

        # Call the OpenAI API to generate the summary
        response = client.chat.completions.create(
            model=model_choice,
            messages=[
                {
                    "role": "system",
                    "content": "You are a helpful assistant that provides concise library/tool/framework summaries.",
                },
                {"role": "user", "content": prompt},
            ],
        )

        # Extract the generated summary with proper error handling
        if not response or not response.choices or len(response.choices) == 0:
            search_logger.error(f"Empty or invalid response from LLM for {source_id}")
            return default_summary

        message_content = response.choices[0].message.content
        if message_content is None:
            search_logger.error(f"LLM returned None content for {source_id}")
            return default_summary

        summary = message_content.strip()

        # Ensure the summary is not too long
        if len(summary) > max_length:
            summary = summary[:max_length] + "..."

        return summary

    except Exception as e:
        search_logger.error(
            f"Error generating summary with LLM for {source_id}: {e}. Using default summary."
        )
        return default_summary


def generate_source_title_and_metadata(
    source_id: str,
    content: str,
    knowledge_type: str = "technical",
    tags: list[str] | None = None,
    provider: str = None,
) -> tuple[str, dict[str, Any]]:
    """
    Generate a user-friendly title and metadata for a source based on its content.

    Args:
        source_id: The source ID (domain)
        content: Sample content from the source
        knowledge_type: Type of knowledge (default: "technical")
        tags: Optional list of tags

    Returns:
        Tuple of (title, metadata)
    """
    # Default title is the source ID
    title = source_id

    # Try to generate a better title from content
    if content and len(content.strip()) > 100:
        try:
            try:
                import os

                import openai

                api_key = os.getenv("OPENAI_API_KEY")
                if not api_key:
                    # Try to get from credential service with direct fallback
                    from .credential_service import credential_service

                    if (
                        credential_service._cache_initialized
                        and "OPENAI_API_KEY" in credential_service._cache
                    ):
                        cached_key = credential_service._cache["OPENAI_API_KEY"]
                        if isinstance(cached_key, dict) and cached_key.get("is_encrypted"):
                            api_key = credential_service._decrypt_value(
                                cached_key["encrypted_value"]
                            )
                        else:
                            api_key = cached_key
                    else:
                        api_key = os.getenv("OPENAI_API_KEY", "")

                if not api_key:
                    raise ValueError("No OpenAI API key available")

                client = openai.OpenAI(api_key=api_key)
            except Exception as e:
                search_logger.error(
                    f"Failed to create LLM client fallback for title generation: {e}"
                )
                # Don't proceed if client creation fails
                raise

            model_choice = _get_model_choice()

            # Limit content for prompt
            sample_content = content[:3000] if len(content) > 3000 else content

            prompt = f"""Based on this content from {source_id}, generate a concise, descriptive title (3-6 words) that captures what this source is about:

{sample_content}

Provide only the title, nothing else."""

            response = client.chat.completions.create(
                model=model_choice,
                messages=[
                    {
                        "role": "system",
                        "content": "You are a helpful assistant that generates concise titles.",
                    },
                    {"role": "user", "content": prompt},
                ],
            )

            generated_title = response.choices[0].message.content.strip()
            # Clean up the title
            generated_title = generated_title.strip("\"'")
            if len(generated_title) < 50:  # Sanity check
                title = generated_title

        except Exception as e:
            search_logger.error(f"Error generating title for {source_id}: {e}")

    # Build metadata
    metadata = {"knowledge_type": knowledge_type, "tags": tags or [], "auto_generated": True}

    return title, metadata


def update_source_info(
    client: Client,
    source_id: str,
    summary: str,
    word_count: int,
    content: str = "",
    knowledge_type: str = "technical",
    tags: list[str] | None = None,
    update_frequency: int = 7,
    original_url: str | None = None,
):
    """
    Update or insert source information in the sources table with race condition protection.
    
    Uses PostgreSQL UPSERT (INSERT ... ON CONFLICT) to prevent race conditions
    when multiple concurrent crawls create the same source_id.

    Args:
        client: Supabase client
        source_id: The unique source ID  
        summary: Summary of the source
        word_count: Total word count for the source
        content: Sample content for title generation
        knowledge_type: Type of knowledge
        tags: List of tags
        update_frequency: Update frequency in days
        original_url: The original crawl URL
    """
    try:
        # Build metadata
        metadata = {
            "knowledge_type": knowledge_type,
            "tags": tags or [],
            "update_frequency": update_frequency,
        }
        if original_url:
            metadata["original_url"] = original_url
        
        # For new sources, generate title. For existing ones, this will be ignored due to the conflict handling
        title, generated_metadata = generate_source_title_and_metadata(
            source_id, content, knowledge_type, tags
        )
        
        # Merge generated metadata
        metadata.update(generated_metadata)

        # Use PostgreSQL UPSERT pattern directly through Supabase's upsert method
        # This prevents race conditions by handling INSERT or UPDATE atomically
        upsert_data = {
            "source_id": source_id,
            "title": title,
            "summary": summary,
            "total_word_count": word_count,
            "metadata": metadata
        }
        
        result = client.table("archon_sources").upsert(
            upsert_data, 
            on_conflict="source_id"
        ).execute()
        
        if result.data:
            search_logger.info(f"Source {source_id} upserted successfully with title: {title}")
        else:
            search_logger.warning(f"Upsert completed but no data returned for {source_id}")

    except Exception as e:
        search_logger.error(f"Error updating source {source_id}: {e}")
        raise  # Re-raise the exception so the caller knows it failed


class SourceManagementService:
    """Service class for source management operations"""

    def __init__(self, supabase_client=None):
        """Initialize with optional supabase client"""
        self.supabase_client = supabase_client or get_supabase_client()

    def get_available_sources(self) -> tuple[bool, dict[str, Any]]:
        """
        Get all available sources from the sources table.

        Returns a list of all unique sources that have been crawled and stored.

        Returns:
            Tuple of (success, result_dict)
        """
        try:
            response = self.supabase_client.table("archon_sources").select("*").execute()

            sources = []
            for row in response.data:
                sources.append({
                    "source_id": row["source_id"],
                    "title": row.get("title", ""),
                    "summary": row.get("summary", ""),
                    "created_at": row.get("created_at", ""),
                    "updated_at": row.get("updated_at", ""),
                })

            return True, {"sources": sources, "total_count": len(sources)}

        except Exception as e:
            logger.error(f"Error retrieving sources: {e}")
            return False, {"error": f"Error retrieving sources: {str(e)}"}

    def delete_source(self, source_id: str) -> tuple[bool, dict[str, Any]]:
        """
        Delete a source and all associated crawled pages and code examples from the database.

        Args:
            source_id: The source ID to delete

        Returns:
            Tuple of (success, result_dict)
        """
        try:
            logger.info(f"Starting delete_source for source_id: {source_id}")

            # Delete from crawled_pages table
            try:
                logger.info(f"Deleting from crawled_pages table for source_id: {source_id}")
                pages_response = (
                    self.supabase_client.table("archon_crawled_pages")
                    .delete()
                    .eq("source_id", source_id)
                    .execute()
                )
                pages_deleted = len(pages_response.data) if pages_response.data else 0
                logger.info(f"Deleted {pages_deleted} pages from crawled_pages")
            except Exception as pages_error:
                logger.error(f"Failed to delete from crawled_pages: {pages_error}")
                return False, {"error": f"Failed to delete crawled pages: {str(pages_error)}"}

            # Delete from code_examples table
            try:
                logger.info(f"Deleting from code_examples table for source_id: {source_id}")
                code_response = (
                    self.supabase_client.table("archon_code_examples")
                    .delete()
                    .eq("source_id", source_id)
                    .execute()
                )
                code_deleted = len(code_response.data) if code_response.data else 0
                logger.info(f"Deleted {code_deleted} code examples")
            except Exception as code_error:
                logger.error(f"Failed to delete from code_examples: {code_error}")
                return False, {"error": f"Failed to delete code examples: {str(code_error)}"}

            # Delete from sources table
            try:
                logger.info(f"Deleting from sources table for source_id: {source_id}")
                source_response = (
                    self.supabase_client.table("archon_sources")
                    .delete()
                    .eq("source_id", source_id)
                    .execute()
                )
                source_deleted = len(source_response.data) if source_response.data else 0
                logger.info(f"Deleted {source_deleted} source records")
            except Exception as source_error:
                logger.error(f"Failed to delete from sources: {source_error}")
                return False, {"error": f"Failed to delete source: {str(source_error)}"}

            logger.info("Delete operation completed successfully")
            return True, {
                "source_id": source_id,
                "pages_deleted": pages_deleted,
                "code_examples_deleted": code_deleted,
                "source_records_deleted": source_deleted,
            }

        except Exception as e:
            logger.error(f"Unexpected error in delete_source: {e}")
            return False, {"error": f"Error deleting source: {str(e)}"}

    def update_source_metadata(
        self,
        source_id: str,
        title: str = None,
        summary: str = None,
        word_count: int = None,
        knowledge_type: str = None,
        tags: list[str] = None,
    ) -> tuple[bool, dict[str, Any]]:
        """
        Update source metadata.

        Args:
            source_id: The source ID to update
            title: Optional new title
            summary: Optional new summary
            word_count: Optional new word count
            knowledge_type: Optional new knowledge type
            tags: Optional new tags list

        Returns:
            Tuple of (success, result_dict)
        """
        try:
            # Build update data
            update_data = {}
            if title is not None:
                update_data["title"] = title
            if summary is not None:
                update_data["summary"] = summary
            if word_count is not None:
                update_data["total_word_count"] = word_count

            # Handle metadata fields
            if knowledge_type is not None or tags is not None:
                # Get existing metadata
                existing = (
                    self.supabase_client.table("archon_sources")
                    .select("metadata")
                    .eq("source_id", source_id)
                    .execute()
                )
                metadata = existing.data[0].get("metadata", {}) if existing.data else {}

                if knowledge_type is not None:
                    metadata["knowledge_type"] = knowledge_type
                if tags is not None:
                    metadata["tags"] = tags

                update_data["metadata"] = metadata

            if not update_data:
                return False, {"error": "No update data provided"}

            # Update the source
            response = (
                self.supabase_client.table("archon_sources")
                .update(update_data)
                .eq("source_id", source_id)
                .execute()
            )

            if response.data:
                return True, {"source_id": source_id, "updated_fields": list(update_data.keys())}
            else:
                return False, {"error": f"Source with ID {source_id} not found"}

        except Exception as e:
            logger.error(f"Error updating source metadata: {e}")
            return False, {"error": f"Error updating source metadata: {str(e)}"}

    def create_source_info(
        self,
        source_id: str,
        content_sample: str,
        word_count: int = 0,
        knowledge_type: str = "technical",
        tags: list[str] = None,
        update_frequency: int = 7,
    ) -> tuple[bool, dict[str, Any]]:
        """
        Create source information entry.

        Args:
            source_id: The source ID
            content_sample: Sample content for generating summary
            word_count: Total word count for the source
            knowledge_type: Type of knowledge (default: "technical")
            tags: List of tags
            update_frequency: Update frequency in days

        Returns:
            Tuple of (success, result_dict)
        """
        try:
            if tags is None:
                tags = []

            # Generate source summary using the utility function
            source_summary = extract_source_summary(source_id, content_sample)

            # Create the source info using the utility function
            update_source_info(
                self.supabase_client,
                source_id,
                source_summary,
                word_count,
                content_sample[:5000],
                knowledge_type,
                tags,
                update_frequency,
            )

            return True, {
                "source_id": source_id,
                "summary": source_summary,
                "word_count": word_count,
                "knowledge_type": knowledge_type,
                "tags": tags,
            }

        except Exception as e:
            logger.error(f"Error creating source info: {e}")
            return False, {"error": f"Error creating source info: {str(e)}"}

    def get_source_details(self, source_id: str) -> tuple[bool, dict[str, Any]]:
        """
        Get detailed information about a specific source.

        Args:
            source_id: The source ID to look up

        Returns:
            Tuple of (success, result_dict)
        """
        try:
            # Get source metadata
            source_response = (
                self.supabase_client.table("archon_sources")
                .select("*")
                .eq("source_id", source_id)
                .execute()
            )

            if not source_response.data:
                return False, {"error": f"Source with ID {source_id} not found"}

            source_data = source_response.data[0]

            # Get page count
            pages_response = (
                self.supabase_client.table("archon_crawled_pages")
                .select("id")
                .eq("source_id", source_id)
                .execute()
            )
            page_count = len(pages_response.data) if pages_response.data else 0

            # Get code example count
            code_response = (
                self.supabase_client.table("archon_code_examples")
                .select("id")
                .eq("source_id", source_id)
                .execute()
            )
            code_count = len(code_response.data) if code_response.data else 0

            return True, {
                "source": source_data,
                "page_count": page_count,
                "code_example_count": code_count,
            }

        except Exception as e:
            logger.error(f"Error getting source details: {e}")
            return False, {"error": f"Error getting source details: {str(e)}"}

    def list_sources_by_type(self, knowledge_type: str = None) -> tuple[bool, dict[str, Any]]:
        """
        List sources filtered by knowledge type.

        Args:
            knowledge_type: Optional knowledge type filter

        Returns:
            Tuple of (success, result_dict)
        """
        try:
            query = self.supabase_client.table("archon_sources").select("*")

            if knowledge_type:
                # Filter by metadata->knowledge_type
                query = query.filter("metadata->>knowledge_type", "eq", knowledge_type)

            response = query.execute()

            sources = []
            for row in response.data:
                metadata = row.get("metadata", {})
                sources.append({
                    "source_id": row["source_id"],
                    "title": row.get("title", ""),
                    "summary": row.get("summary", ""),
                    "knowledge_type": metadata.get("knowledge_type", ""),
                    "tags": metadata.get("tags", []),
                    "total_word_count": row.get("total_word_count", 0),
                    "created_at": row.get("created_at", ""),
                    "updated_at": row.get("updated_at", ""),
                })

            return True, {
                "sources": sources,
                "total_count": len(sources),
                "knowledge_type_filter": knowledge_type,
            }

        except Exception as e:
            logger.error(f"Error listing sources by type: {e}")
            return False, {"error": f"Error listing sources by type: {str(e)}"}
=======
"""
Source Management Service

Handles source metadata, summaries, and management.
Consolidates both utility functions and class-based service.
"""

from typing import Any

from supabase import Client

from ..config.logfire_config import get_logger, search_logger
from .client_manager import get_supabase_client

logger = get_logger(__name__)


def _get_model_choice() -> str:
    """Get MODEL_CHOICE with direct fallback."""
    try:
        # Direct cache/env fallback
        from .credential_service import credential_service

        if credential_service._cache_initialized and "MODEL_CHOICE" in credential_service._cache:
            model = credential_service._cache["MODEL_CHOICE"]
        else:
            model = os.getenv("MODEL_CHOICE", "gpt-4.1-nano")
        logger.debug(f"Using model choice: {model}")
        return model
    except Exception as e:
        logger.warning(f"Error getting model choice: {e}, using default")
        return "gpt-4.1-nano"


def extract_source_summary(
    source_id: str, content: str, max_length: int = 500, provider: str = None
) -> str:
    """
    Extract a summary for a source from its content using an LLM.

    This function uses the configured provider to generate a concise summary of the source content.

    Args:
        source_id: The source ID (domain)
        content: The content to extract a summary from
        max_length: Maximum length of the summary
        provider: Optional provider override

    Returns:
        A summary string
    """
    # Default summary if we can't extract anything meaningful
    default_summary = f"Content from {source_id}"

    if not content or len(content.strip()) == 0:
        return default_summary

    # Get the model choice from credential service (RAG setting)
    model_choice = _get_model_choice()
    search_logger.info(f"Generating summary for {source_id} using model: {model_choice}")

    # Limit content length to avoid token limits
    truncated_content = content[:25000] if len(content) > 25000 else content

    # Create the prompt for generating the summary
    prompt = f"""<source_content>
{truncated_content}
</source_content>

The above content is from the documentation for '{source_id}'. Please provide a concise summary (3-5 sentences) that describes what this library/tool/framework is about. The summary should help understand what the library/tool/framework accomplishes and the purpose.
"""

    try:
        try:
            import os

            import openai

            api_key = os.getenv("OPENAI_API_KEY")
            if not api_key:
                # Try to get from credential service with direct fallback
                from .credential_service import credential_service

                if (
                    credential_service._cache_initialized
                    and "OPENAI_API_KEY" in credential_service._cache
                ):
                    cached_key = credential_service._cache["OPENAI_API_KEY"]
                    if isinstance(cached_key, dict) and cached_key.get("is_encrypted"):
                        api_key = credential_service._decrypt_value(cached_key["encrypted_value"])
                    else:
                        api_key = cached_key
                else:
                    api_key = os.getenv("OPENAI_API_KEY", "")

            if not api_key:
                raise ValueError("No OpenAI API key available")

            client = openai.OpenAI(api_key=api_key)
            search_logger.info("Successfully created LLM client fallback for summary generation")
        except Exception as e:
            search_logger.error(f"Failed to create LLM client fallback: {e}")
            return default_summary

        # Call the OpenAI API to generate the summary
        response = client.chat.completions.create(
            model=model_choice,
            messages=[
                {
                    "role": "system",
                    "content": "You are a helpful assistant that provides concise library/tool/framework summaries.",
                },
                {"role": "user", "content": prompt},
            ],
        )

        # Extract the generated summary with proper error handling
        if not response or not response.choices or len(response.choices) == 0:
            search_logger.error(f"Empty or invalid response from LLM for {source_id}")
            return default_summary

        message_content = response.choices[0].message.content
        if message_content is None:
            search_logger.error(f"LLM returned None content for {source_id}")
            return default_summary

        summary = message_content.strip()

        # Ensure the summary is not too long
        if len(summary) > max_length:
            summary = summary[:max_length] + "..."

        return summary

    except Exception as e:
        search_logger.error(
            f"Error generating summary with LLM for {source_id}: {e}. Using default summary."
        )
        return default_summary


def generate_source_title_and_metadata(
    source_id: str,
    content: str,
    knowledge_type: str = "technical",
    tags: list[str] | None = None,
    provider: str = None,
) -> tuple[str, dict[str, Any]]:
    """
    Generate a user-friendly title and metadata for a source based on its content.

    Args:
        source_id: The source ID (domain)
        content: Sample content from the source
        knowledge_type: Type of knowledge (default: "technical")
        tags: Optional list of tags

    Returns:
        Tuple of (title, metadata)
    """
    # Default title is the source ID
    title = source_id

    # Try to generate a better title from content
    if content and len(content.strip()) > 100:
        try:
            try:
                import os

                import openai

                api_key = os.getenv("OPENAI_API_KEY")
                if not api_key:
                    # Try to get from credential service with direct fallback
                    from .credential_service import credential_service

                    if (
                        credential_service._cache_initialized
                        and "OPENAI_API_KEY" in credential_service._cache
                    ):
                        cached_key = credential_service._cache["OPENAI_API_KEY"]
                        if isinstance(cached_key, dict) and cached_key.get("is_encrypted"):
                            api_key = credential_service._decrypt_value(
                                cached_key["encrypted_value"]
                            )
                        else:
                            api_key = cached_key
                    else:
                        api_key = os.getenv("OPENAI_API_KEY", "")

                if not api_key:
                    raise ValueError("No OpenAI API key available")

                client = openai.OpenAI(api_key=api_key)
            except Exception as e:
                search_logger.error(
                    f"Failed to create LLM client fallback for title generation: {e}"
                )
                # Don't proceed if client creation fails
                raise

            model_choice = _get_model_choice()

            # Limit content for prompt
            sample_content = content[:3000] if len(content) > 3000 else content

            prompt = f"""Based on this content from {source_id}, generate a concise, descriptive title (3-6 words) that captures what this source is about:

{sample_content}

Provide only the title, nothing else."""

            response = client.chat.completions.create(
                model=model_choice,
                messages=[
                    {
                        "role": "system",
                        "content": "You are a helpful assistant that generates concise titles.",
                    },
                    {"role": "user", "content": prompt},
                ],
            )

            generated_title = response.choices[0].message.content.strip()
            # Clean up the title
            generated_title = generated_title.strip("\"'")
            if len(generated_title) < 50:  # Sanity check
                title = generated_title

        except Exception as e:
            search_logger.error(f"Error generating title for {source_id}: {e}")

    # Build metadata - determine source_type from source_id pattern
    source_type = "file" if source_id.startswith("file_") else "url"
    metadata = {
        "knowledge_type": knowledge_type, 
        "tags": tags or [], 
        "source_type": source_type,
        "auto_generated": True
    }

    return title, metadata


def update_source_info(
    client: Client,
    source_id: str,
    summary: str,
    word_count: int,
    content: str = "",
    knowledge_type: str = "technical",
    tags: list[str] | None = None,
    update_frequency: int = 7,
    original_url: str | None = None,
):
    """
    Update or insert source information in the sources table.

    Args:
        client: Supabase client
        source_id: The source ID (domain)
        summary: Summary of the source
        word_count: Total word count for the source
        content: Sample content for title generation
        knowledge_type: Type of knowledge
        tags: List of tags
        update_frequency: Update frequency in days
    """
    search_logger.info(f"Updating source {source_id} with knowledge_type={knowledge_type}")
    try:
        # First, check if source already exists to preserve title
        existing_source = (
            client.table("archon_sources").select("title").eq("source_id", source_id).execute()
        )

        if existing_source.data:
            # Source exists - preserve the existing title
            existing_title = existing_source.data[0]["title"]
            search_logger.info(f"Preserving existing title for {source_id}: {existing_title}")

            # Update metadata while preserving title
            source_type = "file" if source_id.startswith("file_") else "url"
            metadata = {
                "knowledge_type": knowledge_type,
                "tags": tags or [],
                "source_type": source_type,
                "auto_generated": False,  # Mark as not auto-generated since we're preserving
                "update_frequency": update_frequency,
            }
            search_logger.info(f"Updating existing source {source_id} metadata: knowledge_type={knowledge_type}")
            if original_url:
                metadata["original_url"] = original_url

            # Update existing source (preserving title)
            result = (
                client.table("archon_sources")
                .update({
                    "summary": summary,
                    "total_word_count": word_count,
                    "metadata": metadata,
                    "updated_at": "now()",
                })
                .eq("source_id", source_id)
                .execute()
            )

            search_logger.info(
                f"Updated source {source_id} while preserving title: {existing_title}"
            )
        else:
            # New source - generate title and metadata
            title, metadata = generate_source_title_and_metadata(
                source_id, content, knowledge_type, tags
            )

            # Add update_frequency and original_url to metadata
            metadata["update_frequency"] = update_frequency
            if original_url:
                metadata["original_url"] = original_url

            search_logger.info(f"Creating new source {source_id} with knowledge_type={knowledge_type}")
            # Insert new source
            client.table("archon_sources").insert({
                "source_id": source_id,
                "title": title,
                "summary": summary,
                "total_word_count": word_count,
                "metadata": metadata,
            }).execute()
            search_logger.info(f"Created new source {source_id} with title: {title}")

    except Exception as e:
        search_logger.error(f"Error updating source {source_id}: {e}")
        raise  # Re-raise the exception so the caller knows it failed


class SourceManagementService:
    """Service class for source management operations"""

    def __init__(self, supabase_client=None):
        """Initialize with optional supabase client"""
        self.supabase_client = supabase_client or get_supabase_client()

    def get_available_sources(self) -> tuple[bool, dict[str, Any]]:
        """
        Get all available sources from the sources table.

        Returns a list of all unique sources that have been crawled and stored.

        Returns:
            Tuple of (success, result_dict)
        """
        try:
            response = self.supabase_client.table("archon_sources").select("*").execute()

            sources = []
            for row in response.data:
                sources.append({
                    "source_id": row["source_id"],
                    "title": row.get("title", ""),
                    "summary": row.get("summary", ""),
                    "created_at": row.get("created_at", ""),
                    "updated_at": row.get("updated_at", ""),
                })

            return True, {"sources": sources, "total_count": len(sources)}

        except Exception as e:
            logger.error(f"Error retrieving sources: {e}")
            return False, {"error": f"Error retrieving sources: {str(e)}"}

    def delete_source(self, source_id: str) -> tuple[bool, dict[str, Any]]:
        """
        Delete a source and all associated crawled pages and code examples from the database.

        Args:
            source_id: The source ID to delete

        Returns:
            Tuple of (success, result_dict)
        """
        try:
            logger.info(f"Starting delete_source for source_id: {source_id}")

            # Delete from crawled_pages table
            try:
                logger.info(f"Deleting from crawled_pages table for source_id: {source_id}")
                pages_response = (
                    self.supabase_client.table("archon_crawled_pages")
                    .delete()
                    .eq("source_id", source_id)
                    .execute()
                )
                pages_deleted = len(pages_response.data) if pages_response.data else 0
                logger.info(f"Deleted {pages_deleted} pages from crawled_pages")
            except Exception as pages_error:
                logger.error(f"Failed to delete from crawled_pages: {pages_error}")
                return False, {"error": f"Failed to delete crawled pages: {str(pages_error)}"}

            # Delete from code_examples table
            try:
                logger.info(f"Deleting from code_examples table for source_id: {source_id}")
                code_response = (
                    self.supabase_client.table("archon_code_examples")
                    .delete()
                    .eq("source_id", source_id)
                    .execute()
                )
                code_deleted = len(code_response.data) if code_response.data else 0
                logger.info(f"Deleted {code_deleted} code examples")
            except Exception as code_error:
                logger.error(f"Failed to delete from code_examples: {code_error}")
                return False, {"error": f"Failed to delete code examples: {str(code_error)}"}

            # Delete from sources table
            try:
                logger.info(f"Deleting from sources table for source_id: {source_id}")
                source_response = (
                    self.supabase_client.table("archon_sources")
                    .delete()
                    .eq("source_id", source_id)
                    .execute()
                )
                source_deleted = len(source_response.data) if source_response.data else 0
                logger.info(f"Deleted {source_deleted} source records")
            except Exception as source_error:
                logger.error(f"Failed to delete from sources: {source_error}")
                return False, {"error": f"Failed to delete source: {str(source_error)}"}

            logger.info("Delete operation completed successfully")
            return True, {
                "source_id": source_id,
                "pages_deleted": pages_deleted,
                "code_examples_deleted": code_deleted,
                "source_records_deleted": source_deleted,
            }

        except Exception as e:
            logger.error(f"Unexpected error in delete_source: {e}")
            return False, {"error": f"Error deleting source: {str(e)}"}

    def update_source_metadata(
        self,
        source_id: str,
        title: str = None,
        summary: str = None,
        word_count: int = None,
        knowledge_type: str = None,
        tags: list[str] = None,
    ) -> tuple[bool, dict[str, Any]]:
        """
        Update source metadata.

        Args:
            source_id: The source ID to update
            title: Optional new title
            summary: Optional new summary
            word_count: Optional new word count
            knowledge_type: Optional new knowledge type
            tags: Optional new tags list

        Returns:
            Tuple of (success, result_dict)
        """
        try:
            # Build update data
            update_data = {}
            if title is not None:
                update_data["title"] = title
            if summary is not None:
                update_data["summary"] = summary
            if word_count is not None:
                update_data["total_word_count"] = word_count

            # Handle metadata fields
            if knowledge_type is not None or tags is not None:
                # Get existing metadata
                existing = (
                    self.supabase_client.table("archon_sources")
                    .select("metadata")
                    .eq("source_id", source_id)
                    .execute()
                )
                metadata = existing.data[0].get("metadata", {}) if existing.data else {}

                if knowledge_type is not None:
                    metadata["knowledge_type"] = knowledge_type
                if tags is not None:
                    metadata["tags"] = tags

                update_data["metadata"] = metadata

            if not update_data:
                return False, {"error": "No update data provided"}

            # Update the source
            response = (
                self.supabase_client.table("archon_sources")
                .update(update_data)
                .eq("source_id", source_id)
                .execute()
            )

            if response.data:
                return True, {"source_id": source_id, "updated_fields": list(update_data.keys())}
            else:
                return False, {"error": f"Source with ID {source_id} not found"}

        except Exception as e:
            logger.error(f"Error updating source metadata: {e}")
            return False, {"error": f"Error updating source metadata: {str(e)}"}

    def create_source_info(
        self,
        source_id: str,
        content_sample: str,
        word_count: int = 0,
        knowledge_type: str = "technical",
        tags: list[str] = None,
        update_frequency: int = 7,
    ) -> tuple[bool, dict[str, Any]]:
        """
        Create source information entry.

        Args:
            source_id: The source ID
            content_sample: Sample content for generating summary
            word_count: Total word count for the source
            knowledge_type: Type of knowledge (default: "technical")
            tags: List of tags
            update_frequency: Update frequency in days

        Returns:
            Tuple of (success, result_dict)
        """
        try:
            if tags is None:
                tags = []

            # Generate source summary using the utility function
            source_summary = extract_source_summary(source_id, content_sample)

            # Create the source info using the utility function
            update_source_info(
                self.supabase_client,
                source_id,
                source_summary,
                word_count,
                content_sample[:5000],
                knowledge_type,
                tags,
                update_frequency,
            )

            return True, {
                "source_id": source_id,
                "summary": source_summary,
                "word_count": word_count,
                "knowledge_type": knowledge_type,
                "tags": tags,
            }

        except Exception as e:
            logger.error(f"Error creating source info: {e}")
            return False, {"error": f"Error creating source info: {str(e)}"}

    def get_source_details(self, source_id: str) -> tuple[bool, dict[str, Any]]:
        """
        Get detailed information about a specific source.

        Args:
            source_id: The source ID to look up

        Returns:
            Tuple of (success, result_dict)
        """
        try:
            # Get source metadata
            source_response = (
                self.supabase_client.table("archon_sources")
                .select("*")
                .eq("source_id", source_id)
                .execute()
            )

            if not source_response.data:
                return False, {"error": f"Source with ID {source_id} not found"}

            source_data = source_response.data[0]

            # Get page count
            pages_response = (
                self.supabase_client.table("archon_crawled_pages")
                .select("id")
                .eq("source_id", source_id)
                .execute()
            )
            page_count = len(pages_response.data) if pages_response.data else 0

            # Get code example count
            code_response = (
                self.supabase_client.table("archon_code_examples")
                .select("id")
                .eq("source_id", source_id)
                .execute()
            )
            code_count = len(code_response.data) if code_response.data else 0

            return True, {
                "source": source_data,
                "page_count": page_count,
                "code_example_count": code_count,
            }

        except Exception as e:
            logger.error(f"Error getting source details: {e}")
            return False, {"error": f"Error getting source details: {str(e)}"}

    def list_sources_by_type(self, knowledge_type: str = None) -> tuple[bool, dict[str, Any]]:
        """
        List sources filtered by knowledge type.

        Args:
            knowledge_type: Optional knowledge type filter

        Returns:
            Tuple of (success, result_dict)
        """
        try:
            query = self.supabase_client.table("archon_sources").select("*")

            if knowledge_type:
                # Filter by metadata->knowledge_type
                query = query.filter("metadata->>knowledge_type", "eq", knowledge_type)

            response = query.execute()

            sources = []
            for row in response.data:
                metadata = row.get("metadata", {})
                sources.append({
                    "source_id": row["source_id"],
                    "title": row.get("title", ""),
                    "summary": row.get("summary", ""),
                    "knowledge_type": metadata.get("knowledge_type", ""),
                    "tags": metadata.get("tags", []),
                    "total_word_count": row.get("total_word_count", 0),
                    "created_at": row.get("created_at", ""),
                    "updated_at": row.get("updated_at", ""),
                })

            return True, {
                "sources": sources,
                "total_count": len(sources),
                "knowledge_type_filter": knowledge_type,
            }

        except Exception as e:
            logger.error(f"Error listing sources by type: {e}")
            return False, {"error": f"Error listing sources by type: {str(e)}"}
>>>>>>> cb4dba14
<|MERGE_RESOLUTION|>--- conflicted
+++ resolved
@@ -1,4 +1,3 @@
-<<<<<<< HEAD
 """
 Source Management Service
 
@@ -6,6 +5,7 @@
 Consolidates both utility functions and class-based service.
 """
 
+import os
 from typing import Any
 
 from supabase import Client
@@ -631,666 +631,4 @@
 
         except Exception as e:
             logger.error(f"Error listing sources by type: {e}")
-            return False, {"error": f"Error listing sources by type: {str(e)}"}
-=======
-"""
-Source Management Service
-
-Handles source metadata, summaries, and management.
-Consolidates both utility functions and class-based service.
-"""
-
-from typing import Any
-
-from supabase import Client
-
-from ..config.logfire_config import get_logger, search_logger
-from .client_manager import get_supabase_client
-
-logger = get_logger(__name__)
-
-
-def _get_model_choice() -> str:
-    """Get MODEL_CHOICE with direct fallback."""
-    try:
-        # Direct cache/env fallback
-        from .credential_service import credential_service
-
-        if credential_service._cache_initialized and "MODEL_CHOICE" in credential_service._cache:
-            model = credential_service._cache["MODEL_CHOICE"]
-        else:
-            model = os.getenv("MODEL_CHOICE", "gpt-4.1-nano")
-        logger.debug(f"Using model choice: {model}")
-        return model
-    except Exception as e:
-        logger.warning(f"Error getting model choice: {e}, using default")
-        return "gpt-4.1-nano"
-
-
-def extract_source_summary(
-    source_id: str, content: str, max_length: int = 500, provider: str = None
-) -> str:
-    """
-    Extract a summary for a source from its content using an LLM.
-
-    This function uses the configured provider to generate a concise summary of the source content.
-
-    Args:
-        source_id: The source ID (domain)
-        content: The content to extract a summary from
-        max_length: Maximum length of the summary
-        provider: Optional provider override
-
-    Returns:
-        A summary string
-    """
-    # Default summary if we can't extract anything meaningful
-    default_summary = f"Content from {source_id}"
-
-    if not content or len(content.strip()) == 0:
-        return default_summary
-
-    # Get the model choice from credential service (RAG setting)
-    model_choice = _get_model_choice()
-    search_logger.info(f"Generating summary for {source_id} using model: {model_choice}")
-
-    # Limit content length to avoid token limits
-    truncated_content = content[:25000] if len(content) > 25000 else content
-
-    # Create the prompt for generating the summary
-    prompt = f"""<source_content>
-{truncated_content}
-</source_content>
-
-The above content is from the documentation for '{source_id}'. Please provide a concise summary (3-5 sentences) that describes what this library/tool/framework is about. The summary should help understand what the library/tool/framework accomplishes and the purpose.
-"""
-
-    try:
-        try:
-            import os
-
-            import openai
-
-            api_key = os.getenv("OPENAI_API_KEY")
-            if not api_key:
-                # Try to get from credential service with direct fallback
-                from .credential_service import credential_service
-
-                if (
-                    credential_service._cache_initialized
-                    and "OPENAI_API_KEY" in credential_service._cache
-                ):
-                    cached_key = credential_service._cache["OPENAI_API_KEY"]
-                    if isinstance(cached_key, dict) and cached_key.get("is_encrypted"):
-                        api_key = credential_service._decrypt_value(cached_key["encrypted_value"])
-                    else:
-                        api_key = cached_key
-                else:
-                    api_key = os.getenv("OPENAI_API_KEY", "")
-
-            if not api_key:
-                raise ValueError("No OpenAI API key available")
-
-            client = openai.OpenAI(api_key=api_key)
-            search_logger.info("Successfully created LLM client fallback for summary generation")
-        except Exception as e:
-            search_logger.error(f"Failed to create LLM client fallback: {e}")
-            return default_summary
-
-        # Call the OpenAI API to generate the summary
-        response = client.chat.completions.create(
-            model=model_choice,
-            messages=[
-                {
-                    "role": "system",
-                    "content": "You are a helpful assistant that provides concise library/tool/framework summaries.",
-                },
-                {"role": "user", "content": prompt},
-            ],
-        )
-
-        # Extract the generated summary with proper error handling
-        if not response or not response.choices or len(response.choices) == 0:
-            search_logger.error(f"Empty or invalid response from LLM for {source_id}")
-            return default_summary
-
-        message_content = response.choices[0].message.content
-        if message_content is None:
-            search_logger.error(f"LLM returned None content for {source_id}")
-            return default_summary
-
-        summary = message_content.strip()
-
-        # Ensure the summary is not too long
-        if len(summary) > max_length:
-            summary = summary[:max_length] + "..."
-
-        return summary
-
-    except Exception as e:
-        search_logger.error(
-            f"Error generating summary with LLM for {source_id}: {e}. Using default summary."
-        )
-        return default_summary
-
-
-def generate_source_title_and_metadata(
-    source_id: str,
-    content: str,
-    knowledge_type: str = "technical",
-    tags: list[str] | None = None,
-    provider: str = None,
-) -> tuple[str, dict[str, Any]]:
-    """
-    Generate a user-friendly title and metadata for a source based on its content.
-
-    Args:
-        source_id: The source ID (domain)
-        content: Sample content from the source
-        knowledge_type: Type of knowledge (default: "technical")
-        tags: Optional list of tags
-
-    Returns:
-        Tuple of (title, metadata)
-    """
-    # Default title is the source ID
-    title = source_id
-
-    # Try to generate a better title from content
-    if content and len(content.strip()) > 100:
-        try:
-            try:
-                import os
-
-                import openai
-
-                api_key = os.getenv("OPENAI_API_KEY")
-                if not api_key:
-                    # Try to get from credential service with direct fallback
-                    from .credential_service import credential_service
-
-                    if (
-                        credential_service._cache_initialized
-                        and "OPENAI_API_KEY" in credential_service._cache
-                    ):
-                        cached_key = credential_service._cache["OPENAI_API_KEY"]
-                        if isinstance(cached_key, dict) and cached_key.get("is_encrypted"):
-                            api_key = credential_service._decrypt_value(
-                                cached_key["encrypted_value"]
-                            )
-                        else:
-                            api_key = cached_key
-                    else:
-                        api_key = os.getenv("OPENAI_API_KEY", "")
-
-                if not api_key:
-                    raise ValueError("No OpenAI API key available")
-
-                client = openai.OpenAI(api_key=api_key)
-            except Exception as e:
-                search_logger.error(
-                    f"Failed to create LLM client fallback for title generation: {e}"
-                )
-                # Don't proceed if client creation fails
-                raise
-
-            model_choice = _get_model_choice()
-
-            # Limit content for prompt
-            sample_content = content[:3000] if len(content) > 3000 else content
-
-            prompt = f"""Based on this content from {source_id}, generate a concise, descriptive title (3-6 words) that captures what this source is about:
-
-{sample_content}
-
-Provide only the title, nothing else."""
-
-            response = client.chat.completions.create(
-                model=model_choice,
-                messages=[
-                    {
-                        "role": "system",
-                        "content": "You are a helpful assistant that generates concise titles.",
-                    },
-                    {"role": "user", "content": prompt},
-                ],
-            )
-
-            generated_title = response.choices[0].message.content.strip()
-            # Clean up the title
-            generated_title = generated_title.strip("\"'")
-            if len(generated_title) < 50:  # Sanity check
-                title = generated_title
-
-        except Exception as e:
-            search_logger.error(f"Error generating title for {source_id}: {e}")
-
-    # Build metadata - determine source_type from source_id pattern
-    source_type = "file" if source_id.startswith("file_") else "url"
-    metadata = {
-        "knowledge_type": knowledge_type, 
-        "tags": tags or [], 
-        "source_type": source_type,
-        "auto_generated": True
-    }
-
-    return title, metadata
-
-
-def update_source_info(
-    client: Client,
-    source_id: str,
-    summary: str,
-    word_count: int,
-    content: str = "",
-    knowledge_type: str = "technical",
-    tags: list[str] | None = None,
-    update_frequency: int = 7,
-    original_url: str | None = None,
-):
-    """
-    Update or insert source information in the sources table.
-
-    Args:
-        client: Supabase client
-        source_id: The source ID (domain)
-        summary: Summary of the source
-        word_count: Total word count for the source
-        content: Sample content for title generation
-        knowledge_type: Type of knowledge
-        tags: List of tags
-        update_frequency: Update frequency in days
-    """
-    search_logger.info(f"Updating source {source_id} with knowledge_type={knowledge_type}")
-    try:
-        # First, check if source already exists to preserve title
-        existing_source = (
-            client.table("archon_sources").select("title").eq("source_id", source_id).execute()
-        )
-
-        if existing_source.data:
-            # Source exists - preserve the existing title
-            existing_title = existing_source.data[0]["title"]
-            search_logger.info(f"Preserving existing title for {source_id}: {existing_title}")
-
-            # Update metadata while preserving title
-            source_type = "file" if source_id.startswith("file_") else "url"
-            metadata = {
-                "knowledge_type": knowledge_type,
-                "tags": tags or [],
-                "source_type": source_type,
-                "auto_generated": False,  # Mark as not auto-generated since we're preserving
-                "update_frequency": update_frequency,
-            }
-            search_logger.info(f"Updating existing source {source_id} metadata: knowledge_type={knowledge_type}")
-            if original_url:
-                metadata["original_url"] = original_url
-
-            # Update existing source (preserving title)
-            result = (
-                client.table("archon_sources")
-                .update({
-                    "summary": summary,
-                    "total_word_count": word_count,
-                    "metadata": metadata,
-                    "updated_at": "now()",
-                })
-                .eq("source_id", source_id)
-                .execute()
-            )
-
-            search_logger.info(
-                f"Updated source {source_id} while preserving title: {existing_title}"
-            )
-        else:
-            # New source - generate title and metadata
-            title, metadata = generate_source_title_and_metadata(
-                source_id, content, knowledge_type, tags
-            )
-
-            # Add update_frequency and original_url to metadata
-            metadata["update_frequency"] = update_frequency
-            if original_url:
-                metadata["original_url"] = original_url
-
-            search_logger.info(f"Creating new source {source_id} with knowledge_type={knowledge_type}")
-            # Insert new source
-            client.table("archon_sources").insert({
-                "source_id": source_id,
-                "title": title,
-                "summary": summary,
-                "total_word_count": word_count,
-                "metadata": metadata,
-            }).execute()
-            search_logger.info(f"Created new source {source_id} with title: {title}")
-
-    except Exception as e:
-        search_logger.error(f"Error updating source {source_id}: {e}")
-        raise  # Re-raise the exception so the caller knows it failed
-
-
-class SourceManagementService:
-    """Service class for source management operations"""
-
-    def __init__(self, supabase_client=None):
-        """Initialize with optional supabase client"""
-        self.supabase_client = supabase_client or get_supabase_client()
-
-    def get_available_sources(self) -> tuple[bool, dict[str, Any]]:
-        """
-        Get all available sources from the sources table.
-
-        Returns a list of all unique sources that have been crawled and stored.
-
-        Returns:
-            Tuple of (success, result_dict)
-        """
-        try:
-            response = self.supabase_client.table("archon_sources").select("*").execute()
-
-            sources = []
-            for row in response.data:
-                sources.append({
-                    "source_id": row["source_id"],
-                    "title": row.get("title", ""),
-                    "summary": row.get("summary", ""),
-                    "created_at": row.get("created_at", ""),
-                    "updated_at": row.get("updated_at", ""),
-                })
-
-            return True, {"sources": sources, "total_count": len(sources)}
-
-        except Exception as e:
-            logger.error(f"Error retrieving sources: {e}")
-            return False, {"error": f"Error retrieving sources: {str(e)}"}
-
-    def delete_source(self, source_id: str) -> tuple[bool, dict[str, Any]]:
-        """
-        Delete a source and all associated crawled pages and code examples from the database.
-
-        Args:
-            source_id: The source ID to delete
-
-        Returns:
-            Tuple of (success, result_dict)
-        """
-        try:
-            logger.info(f"Starting delete_source for source_id: {source_id}")
-
-            # Delete from crawled_pages table
-            try:
-                logger.info(f"Deleting from crawled_pages table for source_id: {source_id}")
-                pages_response = (
-                    self.supabase_client.table("archon_crawled_pages")
-                    .delete()
-                    .eq("source_id", source_id)
-                    .execute()
-                )
-                pages_deleted = len(pages_response.data) if pages_response.data else 0
-                logger.info(f"Deleted {pages_deleted} pages from crawled_pages")
-            except Exception as pages_error:
-                logger.error(f"Failed to delete from crawled_pages: {pages_error}")
-                return False, {"error": f"Failed to delete crawled pages: {str(pages_error)}"}
-
-            # Delete from code_examples table
-            try:
-                logger.info(f"Deleting from code_examples table for source_id: {source_id}")
-                code_response = (
-                    self.supabase_client.table("archon_code_examples")
-                    .delete()
-                    .eq("source_id", source_id)
-                    .execute()
-                )
-                code_deleted = len(code_response.data) if code_response.data else 0
-                logger.info(f"Deleted {code_deleted} code examples")
-            except Exception as code_error:
-                logger.error(f"Failed to delete from code_examples: {code_error}")
-                return False, {"error": f"Failed to delete code examples: {str(code_error)}"}
-
-            # Delete from sources table
-            try:
-                logger.info(f"Deleting from sources table for source_id: {source_id}")
-                source_response = (
-                    self.supabase_client.table("archon_sources")
-                    .delete()
-                    .eq("source_id", source_id)
-                    .execute()
-                )
-                source_deleted = len(source_response.data) if source_response.data else 0
-                logger.info(f"Deleted {source_deleted} source records")
-            except Exception as source_error:
-                logger.error(f"Failed to delete from sources: {source_error}")
-                return False, {"error": f"Failed to delete source: {str(source_error)}"}
-
-            logger.info("Delete operation completed successfully")
-            return True, {
-                "source_id": source_id,
-                "pages_deleted": pages_deleted,
-                "code_examples_deleted": code_deleted,
-                "source_records_deleted": source_deleted,
-            }
-
-        except Exception as e:
-            logger.error(f"Unexpected error in delete_source: {e}")
-            return False, {"error": f"Error deleting source: {str(e)}"}
-
-    def update_source_metadata(
-        self,
-        source_id: str,
-        title: str = None,
-        summary: str = None,
-        word_count: int = None,
-        knowledge_type: str = None,
-        tags: list[str] = None,
-    ) -> tuple[bool, dict[str, Any]]:
-        """
-        Update source metadata.
-
-        Args:
-            source_id: The source ID to update
-            title: Optional new title
-            summary: Optional new summary
-            word_count: Optional new word count
-            knowledge_type: Optional new knowledge type
-            tags: Optional new tags list
-
-        Returns:
-            Tuple of (success, result_dict)
-        """
-        try:
-            # Build update data
-            update_data = {}
-            if title is not None:
-                update_data["title"] = title
-            if summary is not None:
-                update_data["summary"] = summary
-            if word_count is not None:
-                update_data["total_word_count"] = word_count
-
-            # Handle metadata fields
-            if knowledge_type is not None or tags is not None:
-                # Get existing metadata
-                existing = (
-                    self.supabase_client.table("archon_sources")
-                    .select("metadata")
-                    .eq("source_id", source_id)
-                    .execute()
-                )
-                metadata = existing.data[0].get("metadata", {}) if existing.data else {}
-
-                if knowledge_type is not None:
-                    metadata["knowledge_type"] = knowledge_type
-                if tags is not None:
-                    metadata["tags"] = tags
-
-                update_data["metadata"] = metadata
-
-            if not update_data:
-                return False, {"error": "No update data provided"}
-
-            # Update the source
-            response = (
-                self.supabase_client.table("archon_sources")
-                .update(update_data)
-                .eq("source_id", source_id)
-                .execute()
-            )
-
-            if response.data:
-                return True, {"source_id": source_id, "updated_fields": list(update_data.keys())}
-            else:
-                return False, {"error": f"Source with ID {source_id} not found"}
-
-        except Exception as e:
-            logger.error(f"Error updating source metadata: {e}")
-            return False, {"error": f"Error updating source metadata: {str(e)}"}
-
-    def create_source_info(
-        self,
-        source_id: str,
-        content_sample: str,
-        word_count: int = 0,
-        knowledge_type: str = "technical",
-        tags: list[str] = None,
-        update_frequency: int = 7,
-    ) -> tuple[bool, dict[str, Any]]:
-        """
-        Create source information entry.
-
-        Args:
-            source_id: The source ID
-            content_sample: Sample content for generating summary
-            word_count: Total word count for the source
-            knowledge_type: Type of knowledge (default: "technical")
-            tags: List of tags
-            update_frequency: Update frequency in days
-
-        Returns:
-            Tuple of (success, result_dict)
-        """
-        try:
-            if tags is None:
-                tags = []
-
-            # Generate source summary using the utility function
-            source_summary = extract_source_summary(source_id, content_sample)
-
-            # Create the source info using the utility function
-            update_source_info(
-                self.supabase_client,
-                source_id,
-                source_summary,
-                word_count,
-                content_sample[:5000],
-                knowledge_type,
-                tags,
-                update_frequency,
-            )
-
-            return True, {
-                "source_id": source_id,
-                "summary": source_summary,
-                "word_count": word_count,
-                "knowledge_type": knowledge_type,
-                "tags": tags,
-            }
-
-        except Exception as e:
-            logger.error(f"Error creating source info: {e}")
-            return False, {"error": f"Error creating source info: {str(e)}"}
-
-    def get_source_details(self, source_id: str) -> tuple[bool, dict[str, Any]]:
-        """
-        Get detailed information about a specific source.
-
-        Args:
-            source_id: The source ID to look up
-
-        Returns:
-            Tuple of (success, result_dict)
-        """
-        try:
-            # Get source metadata
-            source_response = (
-                self.supabase_client.table("archon_sources")
-                .select("*")
-                .eq("source_id", source_id)
-                .execute()
-            )
-
-            if not source_response.data:
-                return False, {"error": f"Source with ID {source_id} not found"}
-
-            source_data = source_response.data[0]
-
-            # Get page count
-            pages_response = (
-                self.supabase_client.table("archon_crawled_pages")
-                .select("id")
-                .eq("source_id", source_id)
-                .execute()
-            )
-            page_count = len(pages_response.data) if pages_response.data else 0
-
-            # Get code example count
-            code_response = (
-                self.supabase_client.table("archon_code_examples")
-                .select("id")
-                .eq("source_id", source_id)
-                .execute()
-            )
-            code_count = len(code_response.data) if code_response.data else 0
-
-            return True, {
-                "source": source_data,
-                "page_count": page_count,
-                "code_example_count": code_count,
-            }
-
-        except Exception as e:
-            logger.error(f"Error getting source details: {e}")
-            return False, {"error": f"Error getting source details: {str(e)}"}
-
-    def list_sources_by_type(self, knowledge_type: str = None) -> tuple[bool, dict[str, Any]]:
-        """
-        List sources filtered by knowledge type.
-
-        Args:
-            knowledge_type: Optional knowledge type filter
-
-        Returns:
-            Tuple of (success, result_dict)
-        """
-        try:
-            query = self.supabase_client.table("archon_sources").select("*")
-
-            if knowledge_type:
-                # Filter by metadata->knowledge_type
-                query = query.filter("metadata->>knowledge_type", "eq", knowledge_type)
-
-            response = query.execute()
-
-            sources = []
-            for row in response.data:
-                metadata = row.get("metadata", {})
-                sources.append({
-                    "source_id": row["source_id"],
-                    "title": row.get("title", ""),
-                    "summary": row.get("summary", ""),
-                    "knowledge_type": metadata.get("knowledge_type", ""),
-                    "tags": metadata.get("tags", []),
-                    "total_word_count": row.get("total_word_count", 0),
-                    "created_at": row.get("created_at", ""),
-                    "updated_at": row.get("updated_at", ""),
-                })
-
-            return True, {
-                "sources": sources,
-                "total_count": len(sources),
-                "knowledge_type_filter": knowledge_type,
-            }
-
-        except Exception as e:
-            logger.error(f"Error listing sources by type: {e}")
-            return False, {"error": f"Error listing sources by type: {str(e)}"}
->>>>>>> cb4dba14
+            return False, {"error": f"Error listing sources by type: {str(e)}"}